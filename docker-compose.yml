--- conflicted
+++ resolved
@@ -55,11 +55,7 @@
     restart: "${RESTART}"
     # image: timescale/timescaledb:${DATABASE_IMAGE_TAG-pg14}
     build:
-<<<<<<< HEAD
-      context: "postgres"
-=======
-      context: data/postgres
->>>>>>> 387e8127
+      context: postgres
       args:
         UID: "${UID}"
         DATABASE_IMAGE_TAG: "${DATABASE_IMAGE_TAG}"
@@ -88,33 +84,18 @@
       CV_DB_HOST: "${CV_DB_HOST}"
       CV_ACCESS_TYPE: "${CV_ACCESS_TYPE}"
     volumes:
-<<<<<<< HEAD
-      - "./postgres/sms_db/sms_ddl.sql:/sql/sms/sms_ddl.sql"
-      - "./postgres/sms_db/sms_foreign_tables.sql:/sql/sms/sms_foreign_tables.sql"
-      - "./postgres/sms_db/sms_init_tables.sh:/docker-entrypoint-initdb.d/01_sms_init_tables.sh"
-      - "./postgres/sms_cv_db/sms_cv_ddl.sql:/sql/sms_cv/sms_cv_ddl.sql"
-      - "./postgres/sms_cv_db/sms_cv_foreign_tables.sql:/sql/sms_cv/sms_cv_foreign_tables.sql"
-      - "./postgres/sms_cv_db/sms_cv_init_tables.sh:/docker-entrypoint-initdb.d/02_sms_cv_init_tables.sh"
-      - "./postgres/postgres-force-ssl.sh:/docker-entrypoint-initdb.d/postgres-force-ssl.sh"
-      - "./postgres/postgis.sh:/docker-entrypoint-initdb.d/03_postgis.sh"
-      - "./mosquitto/mosquitto-go-auth.sh:/docker-entrypoint-initdb.d/mosquitto-go-auth.sh:ro"
-      - "./frontend/frontend-database.sh:/docker-entrypoint-initdb.d/frontend-database.sh:ro"
-      - "./dispatcher/s3_to_db.sh:/docker-entrypoint-initdb.d/s3_to_db.sh:ro"
-      - "./data/postgres/data:/var/lib/postgresql/data"
-=======
-      - ./data/postgres/sms_db/sms_ddl.sql:/sql/sms/sms_ddl.sql
-      - ./data/postgres/sms_db/sms_foreign_tables.sql:/sql/sms/sms_foreign_tables.sql
-      - ./data/postgres/sms_db/sms_init_tables.sh:/docker-entrypoint-initdb.d/01_sms_init_tables.sh
-      - ./data/postgres/sms_cv_db/sms_cv_ddl.sql:/sql/sms_cv/sms_cv_ddl.sql
-      - ./data/postgres/sms_cv_db/sms_cv_foreign_tables.sql:/sql/sms_cv/sms_cv_foreign_tables.sql
-      - ./data/postgres/sms_cv_db/sms_cv_init_tables.sh:/docker-entrypoint-initdb.d/02_sms_cv_init_tables.sh
-      - ./data/postgres/postgis.sh:/docker-entrypoint-initdb.d/03_postgis.sh
+      - ./postgres/sms_db/sms_ddl.sql:/sql/sms/sms_ddl.sql
+      - ./postgres/sms_db/sms_foreign_tables.sql:/sql/sms/sms_foreign_tables.sql
+      - ./postgres/sms_db/sms_init_tables.sh:/docker-entrypoint-initdb.d/01_sms_init_tables.sh
+      - ./postgres/sms_cv_db/sms_cv_ddl.sql:/sql/sms_cv/sms_cv_ddl.sql
+      - ./postgres/sms_cv_db/sms_cv_foreign_tables.sql:/sql/sms_cv/sms_cv_foreign_tables.sql
+      - ./postgres/sms_cv_db/sms_cv_init_tables.sh:/docker-entrypoint-initdb.d/02_sms_cv_init_tables.sh
+      - ./postgres/postgres-force-ssl.sh:/docker-entrypoint-initdb.d/postgres-force-ssl.sh
+      - ./postgres/postgis.sh:/docker-entrypoint-initdb.d/03_postgis.sh
       - ./mosquitto/mosquitto-go-auth.sh:/docker-entrypoint-initdb.d/mosquitto-go-auth.sh:ro
       - ./frontend/frontend-database.sh:/docker-entrypoint-initdb.d/frontend-database.sh:ro
       - ./dispatcher/s3_to_db.sh:/docker-entrypoint-initdb.d/s3_to_db.sh:ro
       - ./data/postgres/data:/var/lib/postgresql/data
-      - ./data/postgres/postgres-force-ssl.sh:/docker-entrypoint-initdb.d/postgres-force-ssl.sh
->>>>>>> 387e8127
       - "${POSTGRES_TLS_CERT_PATH}:/var/lib/postgresql/server.crt"
       - "${POSTGRES_TLS_KEY_PATH}:/var/lib/postgresql/server.key"
     user: "${UID}:${GID}"
@@ -375,11 +356,7 @@
   # TODO
   frost:
     build:
-<<<<<<< HEAD
-      context: "tomcat"
-=======
-      context: data/tomcat
->>>>>>> 387e8127
+      context: tomcat
       args:
         UID: "${UID}"
         GID: "${GID}"
@@ -387,13 +364,8 @@
     restart: "${RESTART}"
     user: "${UID}:${GID}"
     volumes:
-<<<<<<< HEAD
-      - "./data/tomcat/context:/usr/local/tomcat/conf/Catalina/localhost:ro"
-      - "./tomcat/index.jsp:/usr/local/tomcat/webapps/ROOT/index.jsp"
-=======
       - ./data/tomcat/context:/usr/local/tomcat/conf/Catalina/localhost:ro
-      - ./data/tomcat/index.jsp:/usr/local/tomcat/webapps/ROOT/index.jsp
->>>>>>> 387e8127
+      - ./tomcat/index.jsp:/usr/local/tomcat/webapps/ROOT/index.jsp
 
 
   # Summary
