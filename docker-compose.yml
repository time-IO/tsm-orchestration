--- conflicted
+++ resolved
@@ -66,23 +66,16 @@
   database:
     restart: "${SERVICE_RESTART_POLICY}"
     image: "bitnami/postgresql:${DATABASE_POSTGRES_IMAGE_TAG}"
-<<<<<<< HEAD
     depends_on:
       init:
         condition: service_completed_successfully
-=======
->>>>>>> 1e472842
     ports:
       - "${DATABASE_PORT}:5432"
     environment:
       POSTGRES_USER: "${DATABASE_USER}"
       POSTGRES_PASSWORD: "${DATABASE_PASSWORD}"
     volumes:
-<<<<<<< HEAD
       - "${DATABASE_PERSISTENCE_VOLUME:-database}:/bitnami/postgresql/data"
-=======
-      - ./data/postgres/data:/var/lib/postgresql/data
->>>>>>> 1e472842
     user: "$UID"
     healthcheck:
       test: ["CMD-SHELL", "pg_isready -U $DATABASE_USER"]
