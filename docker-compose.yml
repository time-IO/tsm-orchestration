---
services:


  # Summary
  # =======
  # brief: create certificates
  # dir: init
  # see also: init/Dockerfile
  #
  # Description
  # ===========
  # This service run init/init.sh, which create and install
  # ssl certificates for minio and sftp
  init:
    image: "${TIMEIO_IMAGE_REGISTRY}/init:${TIMEIO_INIT_IMAGE_TAG}"
    build:
      context: init
      args:
        UID: "${UID}"
        GID: "${GID}"
        BASE_IMAGE_REGISTRY: "${INIT_ALPINE_BASE_IMAGE_REGISTRY}"
        BASE_IMAGE_TAG: "${INIT_ALPINE_BASE_IMAGE_TAG}"
    restart: no
    user: "${UID}:${GID}"
    volumes:
      - "${OBJECT_STORAGE_DIR}/certs/:/tmp/certs"
      - ./nginx/html/:/home/tsm/html
      - ./cron:/tmp/cron
    logging:
      options:
        max-size: "${DEFAULT_MAX_LOG_FILE_SIZE}"
        max-file: "${DEFAULT_MAX_LOG_FILE_COUNT}"


  # Summary
  # =======
  # brief: central database
  # dir: data/postgres mosquitto frontend dispatcher
  # see also:
  #     - data/postgres/Dockerfile,
  #     - scripts mentioned in the 'volumes' section below
  # admin login:
  #     - TODO: replace with correct $ENVVARS
  #     - `psql postgresql:// POSTGRES_USER : POSTGRES_PASSWORD @ HOST?? : PORT?? / DATABASE??`
  #     - `psql postgresql://postgres:postgres@localhost:5432/postgres`
  #
  # Description
  # ===========
  # This service provide database(s) for other services, namely
  # 1. a database for each group/project to store the things and the observations
  # 2. 'mqtt_auth' database for the service 'mqtt-broker'. It holds the mqtt-user,
  #   which are allowed to send data to the broker
  # 3. (removed)
  # 4. the 'frontenddb' database for the service 'frontend', which use django
  # 5. SMS: TODO
  # 6. SMS_CV: TODO
  # To see how and where the creation of each db is defined see in the volumes section
  # for the scripts, which gets mounted and executed on startup.
  database:
    restart: "${SERVICE_RESTART_POLICY}"
    image: "${DATABASE_POSTGRES_IMAGE_REGISTRY}:${DATABASE_POSTGRES_IMAGE_TAG}"
    ports:
      - "${DATABASE_PORT}:5432"
    environment:
      POSTGRES_USER: "${DATABASE_USER}"
      POSTGRES_PASSWORD: "${DATABASE_PASSWORD}"
      PGDATA: /var/lib/postgresql/data/pgdata
    volumes:
      - ./data/postgres/data:/var/lib/postgresql/data
    user: "$UID"
    healthcheck:
      test: ["CMD-SHELL", "pg_isready -U $DATABASE_USER"]
      interval: "${DATABASE_HEALTHCHECK_INTERVAL}"
      timeout: 5s
      retries: 10
    logging:
      options:
        max-size: "${DEFAULT_MAX_LOG_FILE_SIZE}"
        max-file: "${DEFAULT_MAX_LOG_FILE_COUNT}"

  # Summary
  # =======
  # brief: raw storage for observation files
  # dir: none
  # see also: none
  # mqtt-topics: "object_storage_notification" (send)
  # admin login:
  #     -> http://localhost/object-storage/login
  #     -> user, pass: $MINIO_ROOT_USER, $MINIO_ROOT_PASSWORD  (default: minioadmin)
  #
  # Description
  # ===========
  # The 'object-storage' aka. 'raw-data-storage' (or simply 'the minio' or 'S3') is
  # a file based storage for the users to upload raw data files (e.g. some
  # observations as a CSV).
  # The upload can be done via (S)FTP or via a client or via a web frontend. The storage
  # sends mqtt messages to the broker on file upload (and other events).
  object-storage:
    image: "${OBJECT_STORAGE_MINIO_IMAGE_REGISTRY}:${OBJECT_STORAGE_MINIO_IMAGE_TAG}"
    restart: "${SERVICE_RESTART_POLICY}"
    ports:
      - "${OBJECT_STORAGE_SFTP_PORT}:22"
      - "${OBJECT_STORAGE_FTP_PORT}:21"
      - "${OBJECT_STORAGE_FTP_PASV_PORTS_MAPPING}"
    depends_on:
      mqtt-broker:
        condition: service_started
      init:
        condition: service_completed_successfully
    environment:
      MINIO_ROOT_USER: "${OBJECT_STORAGE_ROOT_USER}"
      MINIO_ROOT_PASSWORD: "${OBJECT_STORAGE_ROOT_PASSWORD}"
      MINIO_BROWSER_REDIRECT_URL: "${OBJECT_STORAGE_BROWSER_REDIRECT_URL}"
      MINIO_NOTIFY_MQTT_ENABLE_LOCAL_BROKER: on
      MINIO_NOTIFY_MQTT_BROKER_LOCAL_BROKER: tcp://mqtt-broker:1883
      MINIO_NOTIFY_MQTT_TOPIC_LOCAL_BROKER: object_storage_notification
      MINIO_NOTIFY_MQTT_USERNAME_LOCAL_BROKER: "${MQTT_USER}"
      MINIO_NOTIFY_MQTT_PASSWORD_LOCAL_BROKER: "${MQTT_PASSWORD}"
      MINIO_NOTIFY_MQTT_KEEP_ALIVE_INTERVAL_LOCAL_BROKER: 60s
      MINIO_NOTIFY_MQTT_QOS_LOCAL_BROKER: "${MQTT_QOS}"
      MINIO_NOTIFY_MQTT_RECONNECT_INTERVAL_LOCAL_BROKER: 60s
      #      MINIO_NOTIFY_MQTT_QUEUE_DIR_LOCAL_BROKER: "<string>"
      #      MINIO_NOTIFY_MQTT_QUEUE_LIMIT_LOCAL_BROKER: "<string>"
      #      MINIO_NOTIFY_MQTT_COMMENT_LOCAL_BROKER: "<string>"
      MINIO_SERVER_URL: "${OBJECT_STORAGE_SERVER_URL}"
    volumes:
      - "${OBJECT_STORAGE_DIR}/vol0:/vol0"
      # FTP server tls key and cert
      - "${OBJECT_STORAGE_FTP_TLS_CRT}:/certs/minio-ftp.crt:ro"
      - "${OBJECT_STORAGE_FTP_TLS_KEY}:/certs/minio-ftp.key:ro"
      # SSH Server key to provide constant ssh host key
      - "${OBJECT_STORAGE_SFTP_HOSTKEY}:/certs/id_ed25519:ro"
    user: "${UID}:${GID}"
    command: >
      server
      --console-address :9001
      --ftp address=:21
      --ftp passive-port-range=30000-30010
      --sftp address=:22
      --sftp ssh-private-key=/certs/id_ed25519
      --ftp tls-private-key=/certs/minio-ftp.key
      --ftp tls-public-cert=/certs/minio-ftp.crt
      --json 
      /vol0
    healthcheck:
      test: timeout 5s bash -c ':> /dev/tcp/127.0.0.1/9000' || exit 1
      interval: "${OBJECT_STORAGE_HEALTHCHECK_INTERVAL}"
      timeout: 5s
      retries: 15
    logging:
      options:
        max-size: "${DEFAULT_MAX_LOG_FILE_SIZE}"
        max-file: "${DEFAULT_MAX_LOG_FILE_COUNT}"


  # Summary
  # =======
  # brief: central mqtt message bus / broker
  # dir: mosquitto
  # see also: mosquitto/docker-entrypoint.sh
  #
  # Description
  # ===========
  # This is the main message bus, all mqtt messages are send here. Services can
  # subscribe to topics and will receive messages that was sent to them.
  mqtt-broker:
    restart: "${SERVICE_RESTART_POLICY}"
    image: "${MQTT_BROKER_MOSQUITTO_IMAGE_REGISTRY}:${MQTT_BROKER_MOSQUITTO_IMAGE_TAG}"
    depends_on:
      flyway:
        condition: service_completed_successfully
    command: >
      /usr/sbin/mosquitto 
      -c /var/lib/mosquitto/mosquitto.conf
    entrypoint:
      - /docker-entrypoint.sh
    user: "${UID}:${GID}"
    environment:
      MQTT_USER: "${MQTT_USER}"
      MQTT_PASSWORD: "${MQTT_PASSWORD}"
      MQTT_INGEST_USER: "${MQTT_INGEST_USER}"
      MQTT_INGEST_PASSWORD: "${MQTT_INGEST_PASSWORD}"
      MQTT_AUTH_POSTGRES_HOST: "${MQTT_AUTH_POSTGRES_HOST}"
      MQTT_AUTH_POSTGRES_PORT: "${MQTT_AUTH_POSTGRES_PORT}"
      MQTT_AUTH_POSTGRES_USER: "${MQTT_AUTH_POSTGRES_USER}"
      MQTT_AUTH_POSTGRES_PASS: "${MQTT_AUTH_POSTGRES_PASS}"
      MQTT_AUTH_POSTGRES_DB: "${MQTT_AUTH_POSTGRES_DB}"
      MQTT_AUTH_PG_TLSMODE: "${MQTT_AUTH_PG_TLSMODE}"
      # same MQTT auth used by legacy (django) frontend and new frontend
      FRONTEND_MQTT_USER: "${THING_MANAGEMENT_MQTT_USER}"
      FRONTEND_MQTT_PASS: "${THING_MANAGEMENT_MQTT_PASS}"
    ports:
      - "${MQTT_PORT}:1883"
      - "${MQTT_PORT_SECURE}:8883"
    volumes:
      - "${MQTT_MOSQUITTO_CONFIG}:/etc/mosquitto/config/mosquitto.conf:ro"
      - "${MQTT_MOSQUITTO_TLS_CONFIG}:/etc/mosquitto/config/tls/mosquitto.tls.conf:ro"
      - ./data/mosquitto/auth:/mosquitto-auth/
      - ./data/mosquitto/data:/mosquitto-data/
      - "${MQTT_MOSQUITTO_TLS_CERT_PATH}:/mosquitto/config/certs/server.crt:ro"
      - "${MQTT_MOSQUITTO_TLS_KEY_PATH}:/mosquitto/config/certs/server.key:ro"
      - "${MQTT_MOSQUITTO_TLS_CA_PATH}:/mosquitto/config/certs/ca.crt:ro"
      - ./mosquitto/docker-entrypoint.sh:/docker-entrypoint.sh
    tmpfs:
      - /var/lib/mosquitto/:uid=${UID}
    healthcheck:
      test: >
        mosquitto_sub 
        -C 1 
        -t '$$SYS/broker/version'
        -u "${MQTT_USER}"
        -P "${MQTT_PASSWORD}"
        --id docker-compose-healthcheck
      interval: "${MQTT_BROKER_HEALTHCHECK_INTERVAL}"
      start_period: 20s
      timeout: 10s
      retries: 12
    logging:
      options:
        max-size: "${MQTT_BROKER_LOG_SIZE}"
        max-file: "${MQTT_BROKER_FILE_COUNT}"



  # Summary
  # =======
  # brief: visualisation of observations stored in the -> database
  # dir: grafana
  # see also: none
  # admin login:
  #     -> http://localhost/visualization/login
  #     -> user, pass: $GRAFANA_USER, $GRAFANA_PASSWORD  (default: grafana)
  #
  # Description
  # ===========
  # This visualize observations of a group or project that are stored in the database.
  visualization:
    restart: "${SERVICE_RESTART_POLICY}"
    image: "${VISUALIZATION_GRAFANA_IMAGE_REGISTRY}:${VISUALIZATION_GRAFANA_IMAGE_TAG}"
    user: "${UID}:${GID}"
    environment:
      GF_SECURITY_ADMIN_USER: "${VISUALIZATION_USER}"
      GF_SECURITY_ADMIN_PASSWORD: "${VISUALIZATION_PASSWORD}"
      GF_SERVER_ROOT_URL: "${VISUALIZATION_PROXY_URL}"
      GF_SERVER_SERVE_FROM_SUB_PATH: true
      GF_AUTH_GENERIC_OAUTH_ENABLED: true
      GF_AUTH_GENERIC_OAUTH_NAME: "Helmholtz AAI"
      GF_AUTH_GENERIC_OAUTH_ALLOW_SIGN_UP: true
      GF_AUTH_GENERIC_OAUTH_CLIENT_ID: "${THING_MANAGEMENT_LEGACY_DJANGO_HELMHOLTZ_CLIENT_ID}"
      GF_AUTH_GENERIC_OAUTH_CLIENT_SECRET: "${THING_MANAGEMENT_LEGACY_DJANGO_HELMHOLTZ_CLIENT_SECRET}"
      GF_AUTH_GENERIC_OAUTH_SCOPES: "email profile eduperson_principal_name"
      GF_AUTH_GENERIC_OAUTH_AUTH_URL: "${VISUALIZATION_GENERIC_OAUTH_AUTH_URL}"
      GF_AUTH_GENERIC_OAUTH_TOKEN_URL: "${VISUALIZATION_GENERIC_OAUTH_TOKEN_URL}"
      GF_AUTH_GENERIC_OAUTH_API_URL: "${VISUALIZATION_GENERIC_OAUTH_API_URL}"
      GF_AUTH_GENERIC_OAUTH_LOGIN_ATTRIBUTE_PATH: eduperson_principal_name
      GF_AUTH_OAUTH_SKIP_ORG_ROLE_UPDATE_SYNC: true
      GF_AUTH_GENERIC_OAUTH_SKIP_ORG_ROLE_SYNC: true
    volumes:
      - ./data/grafana/:/var/lib/grafana
    healthcheck:
      test:  ["CMD-SHELL", "curl -f http://localhost:3000/api/health || exit 1"]
      start_period: 10s
    logging:
      options:
        max-size: "${DEFAULT_MAX_LOG_FILE_SIZE}"
        max-file: "${DEFAULT_MAX_LOG_FILE_COUNT}"


  # Summary
  # =======
  # brief:
  # dir:
  # see also:
  #
  # Description
  # ===========
  # TODO
  tsmdl:
    image: "registry.hzdr.de/hub-terra/tsmdl-time-series-management-decoupling-layer/tsmdl-api:${TSMDL_IMAGE_TAG}"
    restart: "${SERVICE_RESTART_POLICY}"
    entrypoint: "/app/start.${TSMDL_ENVIRONMENT}.sh"
    environment:
      UFZ_DB_URL: "${DATABASE_ADMIN_DSN}"
      STA_ENDPOINT_URL: "${STA_PROXY_URL}"
      UVICORN_ARGS: "${TSMDL_UVICORN_ARGS}"
      ROOT_PATH: /tsmdl
      ORGANISATION: ufz
    depends_on:
      flyway:
        condition: service_completed_successfully
    logging:
      options:
        max-size: "${DEFAULT_MAX_LOG_FILE_SIZE}"
        max-file: "${DEFAULT_MAX_LOG_FILE_COUNT}"

  # Summary
  # =======
  # brief:
  # dir:
  # see also:
  #
  # Description
  # ===========
  # TODO
  timeio-db-api:
    image: "registry.hzdr.de/ufz-tsm/timeio-db-api/timeio-db-api:${DB_API_IMAGE_TAG}"
    restart: "${SERVICE_RESTART_POLICY}"
    entrypoint: "sh /app/start.sh"
    environment:
      DB_URL: "${DATABASE_ADMIN_DSN}"
      UVICORN_ARGS: "${DB_API_UVICORN_ARGS} --root-path /db_api"
    depends_on:
      flyway:
        condition: service_completed_successfully
    healthcheck:
      test: >
        wget -q http://0.0.0.0:8001/dbhealth -O /dev/null || exit 1
      interval: 10s
      timeout: 10s
      retries: 3
    logging:
      options:
        max-size: "${DB_API_MAX_LOG_FILE_SIZE}"
        max-file: "${DEFAULT_MAX_LOG_FILE_COUNT}"

  # Summary
  # =======
  # brief:
  # dir:
  # see also:
  #
  # Description
  # ===========
  # TODO
  frost:
    image: "${TIMEIO_IMAGE_REGISTRY}/frost:${TIMEIO_FROST_IMAGE_TAG}"
    build:
      context: tomcat
      args:
        BASE_IMAGE_REGISTRY: "${FROST_TOMCAT_BASE_IMAGE_REGISTRY}"
        BASE_IMAGE_TAG: "${FROST_TOMCAT_BASE_IMAGE_TAG}"
        FROST_VERSION: "${STA_FROST_VERSION}"
        UID: "${UID}"
        GID: "${GID}"
    restart: "${SERVICE_RESTART_POLICY}"
    volumes:
      - tomcat-context:/usr/local/tomcat/conf/Catalina/localhost:ro
    logging:
      options:
        max-size: "${DEFAULT_MAX_LOG_FILE_SIZE}"
        max-file: "${DEFAULT_MAX_LOG_FILE_COUNT}"


  # Summary
  # =======
  # brief:
  # dir:
  # see also:
  #
  # Description
  # ===========
  # TODO
  flyway-thing-management:
    image: flyway/flyway:${FLYWAY_IMAGE_TAG}
    user: "${UID}:${UID}"
    command: -configFiles=/flyway/conf/flyway.conf -skipCheckForUpdate migrate
    volumes:
      - ./flyway/migrations/thing-management:/flyway/sql
      - ./flyway/flyway-thing-management.conf:/flyway/conf/flyway.conf
    environment:
      FLYWAY_URL: "jdbc:postgresql://${DATABASE_ADMIN_HOST}/${DATABASE_ADMIN_DB_NAME}"
      FLYWAY_USER: "${THING_MANAGEMENT_API_DATABASE_USER}"
      FLYWAY_PASSWORD: "${THING_MANAGEMENT_API_DATABASE_PASS}"
      FLYWAY_BASELINE_VERSION: "${FLYWAY_BASELINE_VERSION}"
      FLYWAY_PLACEHOLDERS_THING_MANAGEMENT_DB_USER: "${THING_MANAGEMENT_API_DATABASE_USER}"
      FLYWAY_PLACEHOLDERS_THING_MANAGEMENT_DB_PASSWORD: "${THING_MANAGEMENT_API_DATABASE_PASS}"
      THING_MANAGEMENT_DATABASE_SCHEMA: "${THING_MANAGEMENT_API_DATABASE_SCHEMA:-thing_management_db}"
    depends_on:
      database:
        condition: service_healthy
      flyway:
        condition: service_completed_successfully
    logging:
      options:
        max-size: "${DEFAULT_MAX_LOG_FILE_SIZE}"
        max-file: "${DEFAULT_MAX_LOG_FILE_COUNT}"


  # Summary
  # =======
  # brief:
  # dir:
  # see also:
  #
  # Description
  # ===========
  # TODO
  flyway:
    image: ${FLYWAY_IMAGE_REGISTRY}:${FLYWAY_IMAGE_TAG}
    user: "${UID}:${UID}"
    command: -configFiles=/flyway/conf/flyway.conf -skipCheckForUpdate migrate
    volumes:
      - ./flyway/migrations/public:/flyway/sql
      - ./flyway/flyway-public.conf:/flyway/conf/flyway.conf
    environment:
      FLYWAY_URL: "jdbc:postgresql://${DATABASE_ADMIN_HOST}/${DATABASE_ADMIN_DB_NAME}"
      FLYWAY_USER: "${DATABASE_ADMIN_USER}"
      FLYWAY_PASSWORD: "${DATABASE_ADMIN_PASSWORD}"
      FLYWAY_BASELINE_VERSION: "${FLYWAY_BASELINE_VERSION}"
      FLYWAY_CONNECT_RETRIES: 10
      FLYWAY_CONNECT_RETRIES_INTERVAL: 3
      FLYWAY_PLACEHOLDERS_CONFIGDB_USER: "${CONFIGDB_READONLY_USER}"
      FLYWAY_PLACEHOLDERS_CONFIGDB_PASSWORD: "${CONFIGDB_READONLY_PASSWORD}"
      FLYWAY_PLACEHOLDERS_MQTT_AUTH_DB_USER: "${MQTT_AUTH_POSTGRES_USER}"
      FLYWAY_PLACEHOLDERS_MQTT_AUTH_DB_PASSWORD: "${MQTT_AUTH_POSTGRES_PASS}"
      FLYWAY_PLACEHOLDERS_FRONTEND_DB_USER: "${THING_MANAGEMENT_LEGACY_DATABASE_USER}"
      FLYWAY_PLACEHOLDERS_FRONTEND_DB_PASSWORD: "${THING_MANAGEMENT_LEGACY_DATABASE_PASS}"
      FLYWAY_PLACEHOLDERS_THING_MANAGEMENT_DB_USER: "${THING_MANAGEMENT_API_DATABASE_USER}"
      FLYWAY_PLACEHOLDERS_THING_MANAGEMENT_DB_PASSWORD: "${THING_MANAGEMENT_API_DATABASE_PASS}"
      FLYWAY_PLACEHOLDERS_KEYCLOAK_DB_USER: "${KEYCLOAK_DATABASE_USER}"
      FLYWAY_PLACEHOLDERS_KEYCLOAK_DB_PASSWORD: "${KEYCLOAK_DATABASE_PASS}"
      FLYWAY_PLACEHOLDERS_SMS_ACCESS_TYPE: "${SMS_ACCESS_TYPE}"
      FLYWAY_PLACEHOLDERS_SMS_DB_USER: "${SMS_DB_USER}"
      FLYWAY_PLACEHOLDERS_SMS_DB_PASSWORD: "${SMS_DB_PASSWORD}"
      FLYWAY_PLACEHOLDERS_SMS_DB_PORT: "${SMS_DB_PORT}"
      FLYWAY_PLACEHOLDERS_SMS_DB_DB: "${SMS_DB_DB}"
      FLYWAY_PLACEHOLDERS_SMS_DB_HOST: "${SMS_DB_HOST}"
      FLYWAY_PLACEHOLDERS_CV_ACCESS_TYPE: "${CV_ACCESS_TYPE}"
      FLYWAY_PLACEHOLDERS_CV_DB_USER: "${CV_DB_USER}"
      FLYWAY_PLACEHOLDERS_CV_DB_PASSWORD: "${CV_DB_PASSWORD}"
      FLYWAY_PLACEHOLDERS_CV_DB_PORT: "${CV_DB_PORT}"
      FLYWAY_PLACEHOLDERS_CV_DB_DB: "${CV_DB_DB}"
      FLYWAY_PLACEHOLDERS_CV_DB_HOST: "${CV_DB_HOST}"
    depends_on:
      database:
        condition: service_healthy
    logging:
      options:
        max-size: "${DEFAULT_MAX_LOG_FILE_SIZE}"
        max-file: "${DEFAULT_MAX_LOG_FILE_COUNT}"


  # Summary
  # =======
  # brief:
  # dir:
  # see also:
  #
  # Description
  # ===========
  # TODO
  thing-management-frontend:
    image: registry.hzdr.de/ufz-tsm/thing-management/frontend/thing-management:${THING_MANAGEMENT_FRONTEND_IMAGE_TAG}
    restart: "${SERVICE_RESTART_POLICY}"
    environment:
      APP_URL: "${THING_MANAGEMENT_FRONTEND_APP_URL}"
      API_URL: "${THING_MANAGEMENT_FRONTEND_API_URL}"
      APP_PATH: "${THING_MANAGEMENT_FRONTEND_PATH}"
      VERSION: "${THING_MANAGEMENT_FRONTEND_VERSION}"
      OIDC_URL: "${KEYCLOAK_HOSTNAME_URL}"
      OIDC_CLIENT_ID: "${THING_MANAGEMENT_LEGACY_DJANGO_HELMHOLTZ_CLIENT_ID}"
      OIDC_REALM: "${THING_MANAGEMENT_FRONTEND_REALM}"
      OIDC_REDIRECT_URL: "${THING_MANAGEMENT_FRONTEND_REDIRECT_URL}"
      OIDC_POST_LOGOUT_URL: "${THING_MANAGEMENT_FRONTEND_POST_LOGOUT_URL}"
      OIDC_SCOPES: "${THING_MANAGEMENT_FRONTEND_SCOPES}"
    depends_on:
      thing-management-api:
        condition: service_healthy
    logging:
      options:
        max-size: "${DEFAULT_MAX_LOG_FILE_SIZE}"
        max-file: "${DEFAULT_MAX_LOG_FILE_COUNT}"

  # Summary
  # =======
  # brief:
  # dir:
  # see also:
  #
  # Description
  # ===========
  # TODO
  thing-management-api:
    image: registry.hzdr.de/ufz-tsm/thing-management/backend/thing-management-api:${THING_MANAGEMENT_API_IMAGE_TAG}
    restart: "${SERVICE_RESTART_POLICY}"
    healthcheck:
      test: ["CMD", "sh", "-c", "nc -z 0.0.0.0 8002"]
      interval: 30s
      timeout: 10s
      retries: 3
    environment:
      ENVIRONMENT: "${THING_MANAGEMENT_API_ENVIRONMENT}"
      DB_URL: "${THING_MANAGEMENT_API_DSN}"
      DB_SCHEMA: "${THING_MANAGEMENT_API_DATABASE_SCHEMA:-thing_management_db}"
      MQTT_USER: "${THING_MANAGEMENT_MQTT_USER}"
      MQTT_PASSWORD: "${THING_MANAGEMENT_MQTT_PASS}"
      MQTT_PORT: "${THING_MANAGEMENT_MQTT_PORT:-1883}"
      MQTT_BROKER_HOST: "${THING_MANAGEMENT_MQTT_HOST}"
      MQTT_CLIENT_ID: thing_management
      FERNET_ENCRYPTION_SECRET: "${FERNET_ENCRYPTION_SECRET}"
      MINIO_SFTP_PORT: "${OBJECT_STORAGE_SFTP_PORT}"
      PROXY_URL: "${PROXY_URL}"
      OIDC_CONF_URL: "${THING_MANAGEMENT_LEGACY_DJANGO_HELMHOLTZ_AAI_CONF_URL}"
      OIDC_CLIENT_ID: "${THING_MANAGEMENT_LEGACY_DJANGO_HELMHOLTZ_CLIENT_ID}"
      OIDC_CLIENT_SECRET: "${THING_MANAGEMENT_LEGACY_DJANGO_HELMHOLTZ_CLIENT_SECRET}"
      OIDC_ADMIN_USERNAME: "${THING_MANAGEMENT_API_DATABASE_USER}"
      OIDC_ADMIN_PASSWORD: "${THING_MANAGEMENT_API_DATABASE_PASS}"
      OIDC_ALLOWED_ISSUERS: "${THING_MANAGEMENT_API_ALLOWED_ISSUERS}"
      OIDC_ALLOWED_AUDIENCES: "${THING_MANAGEMENT_API_ALLOWED_AUDIENCES}"
      OIDC_HOST_REDIRECT: "${THING_MANAGEMENT_API_HOST_REDIRECT}"
    depends_on:
      mqtt-broker:
        condition: service_healthy
      flyway-thing-management:
        condition: service_completed_successfully
      # keycloak:
      #   condition: service_started
    logging:
      options:
        max-size: "${DEFAULT_MAX_LOG_FILE_SIZE}"
        max-file: "${DEFAULT_MAX_LOG_FILE_COUNT}"


  # Summary
  # =======
  # brief: A user frontend to add things groups parser etc.
  # dir:
  # see also:
  #
  # Description
  # ===========
  # TODO
  frontend:
    image: "registry.hzdr.de/ufz-tsm/tsm-frontend/tsm-frontend:${THING_MANAGEMENT_LEGACY_IMAGE_TAG}"
    restart: "${SERVICE_RESTART_POLICY}"
    command: >
      bash -c "python3 manage.py migrate
      && python3 manage.py loaddata admin_interface_theme_foundation.json
      && python3 manage.py loaddata ufz_theme.json
      && python3 manage.py loaddata nm_station.json
      && python3 manage.py createsuperuser --noinput
      || echo 'Superuser already created'
      && python3 manage.py collectstatic --noinput
      && gunicorn main.wsgi:application --bind 0.0.0.0:8000 -w 6"
    user: appuser
    volumes:
      - frontend-statics:/home/appuser/app/static
      - sftp-private-keys:/home/appuser/app/sftp-private-keys
      - ./frontend/user.json:/home/appuser/app/tsm/fixtures/user.json
      - ./frontend/thing.json:/home/appuser/app/tsm/fixtures/thing.json
      - ./frontend/nm_station.json:/home/appuser/app/tsm/fixtures/nm_station.json
    entrypoint: ""
    # ports:
    #   - "127.0.0.1:8000:8000"
    environment:
      POSTGRES_HOST: "${THING_MANAGEMENT_LEGACY_DATABASE_HOST}"
      POSTGRES_NAME: "${THING_MANAGEMENT_LEGACY_DATABASE_DB_NAME}"
      POSTGRES_USER: "${THING_MANAGEMENT_LEGACY_DATABASE_USER}"
      POSTGRES_PASSWORD: "${THING_MANAGEMENT_LEGACY_DATABASE_PASS}"
      PUBLISH_THING_TO_BROKER: True
      CREATEDB_POSTGRES_HOST: "${DATABASE_ADMIN_HOST}"
      CREATEDB_POSTGRES_DATABASE: "${DATABASE_ADMIN_DB_NAME}"
      MQTT_BROKER_HOST: "${THING_MANAGEMENT_MQTT_HOST}"
      MQTT_USER: "${THING_MANAGEMENT_MQTT_USER}"
      MQTT_PASSWORD: "${THING_MANAGEMENT_MQTT_PASS}"
      MQTT_CLIENT_ID: frontend
      DJANGO_SUPERUSER_USERNAME: "${THING_MANAGEMENT_LEGACY_DJANGO_SUPERUSER_USERNAME}"
      DJANGO_SUPERUSER_PASSWORD: "${THING_MANAGEMENT_LEGACY_DJANGO_SUPERUSER_PASSWORD}"
      DJANGO_SUPERUSER_EMAIL: "${THING_MANAGEMENT_LEGACY_DJANGO_SUPERUSER_EMAIL}"
      DJANGO_SECRET_KEY: "${THING_MANAGEMENT_LEGACY_DJANGO_SECRET_KEY}"
      DJANGO_DEBUG: "${THING_MANAGEMENT_LEGACY_DJANGO_DEBUG}"
      DJANGO_TRUSTED_ORIGINS: "${THING_MANAGEMENT_LEGACY_DJANGO_TRUSTED_ORIGINS}"
      DJANGO_BASE_PATH: "${THING_MANAGEMENT_LEGACY_DJANGO_BASE_PATH}"
      DJANGO_ALLOWED_HOSTS: "${THING_MANAGEMENT_LEGACY_DJANGO_ALLOWED_HOSTS}"
      POSTGRES_SSLMODE: "${THING_MANAGEMENT_LEGACY_DJANGO_POSTGRES_SSLMODE}"
      DJANGO_HELMHOLTZ_CLIENT_ID: "${THING_MANAGEMENT_LEGACY_DJANGO_HELMHOLTZ_CLIENT_ID}"
      DJANGO_HELMHOLTZ_CLIENT_SECRET: "${THING_MANAGEMENT_LEGACY_DJANGO_HELMHOLTZ_CLIENT_SECRET}"
      DJANGO_HELMHOLTZ_AAI_CONF_URL: "${THING_MANAGEMENT_LEGACY_DJANGO_HELMHOLTZ_AAI_CONF_URL}"
      MINIO_FTP_PORT: "${OBJECT_STORAGE_FTP_PORT}"
      MINIO_SFTP_PORT: "${OBJECT_STORAGE_SFTP_PORT}"
      PROXY_URL: "${PROXY_URL}"
      ALLOWED_VOS: "${THING_MANAGEMENT_LEGACY_ALLOWED_VOS}"
      STA_ROOT_URL: "${THING_MANAGEMENT_LEGACY_STA_ROOT_URL}"
      QAQC_SETTING_SAQC_VERSION: "${THING_MANAGEMENT_LEGACY_QAQC_SETTING_SAQC_VERSION}"
      FERNET_ENCRYPTION_SECRET: "${FERNET_ENCRYPTION_SECRET}"
    depends_on:
      mqtt-broker:
        condition: service_healthy
      worker-configdb-updater:
        condition: service_started
    logging:
      options:
        max-size: "${DEFAULT_MAX_LOG_FILE_SIZE}"
        max-file: "${DEFAULT_MAX_LOG_FILE_COUNT}"


  # Summary
  # =======
  # brief: Make services accessible on single address  (eg. tsm.ufz.de)
  # dir: nginx
  # see also: ./nginx/*.conf
  #
  # Description
  # ===========
  # This maps service endpoints to a path on a main URL, mainly
  #  - the service  frontend       to  URL/frontend
  #  - the service  object-storage to  URL/object-storage
  #  - the service  visualization  to  URL/visualization
  #  - the service  frost          to  URL/sta
  #  - the service  tsmdl          to  URL/tsmdl
  proxy:
    image: "${PROXY_NGINX_IMAGE_REGISTRY}:${PROXY_NGINX_IMAGE_TAG}"
    restart: "${SERVICE_RESTART_POLICY}"
    user: "${UID}:${GID}"
    ports:
      - "${PROXY_PLAIN_PORT_MAPPING}"
      - "${PROXY_TLS_PORT_MAPPING}"
      - "${PROXY_MINIO_PORT_MAPPING}"
    volumes:
      - frontend-statics:/home/appuser/app/static
      - ./nginx/html:/usr/share/nginx/html
      - "./nginx/${PROXY_SITE_CONFIG_FILE}:/etc/nginx/conf.d/default.conf:ro"
      - ./nginx/locations:/etc/nginx/locations:ro
      - "${PROXY_TLS_CERT_PATH}:/etc/ssl/public.crt:ro"
      - "${PROXY_TLS_KEY_PATH}:/etc/ssl/private.key:ro"
    depends_on:
      frontend:
        condition: service_started
      visualization:
        condition: service_started
      object-storage:
        condition: service_started
      tsmdl:
        condition: service_started
      frost:
        condition: service_started
<<<<<<< HEAD
      thing-management-frontend:
        condition: service_started
=======
      keycloak:
        condition: service_healthy
      # thing-management-frontend:
      #   condition: service_started
>>>>>>> ebfed17a
      init:
        condition: service_completed_successfully
    healthcheck:
      test: ["CMD-SHELL", "curl -f http://localhost:80 || exit 1"]
      start_period: 10s
    logging:
      options:
        max-size: "${PROXY_MAX_LOG_FILE_SIZE}"
        max-file: "${DEFAULT_MAX_LOG_FILE_COUNT}"

  # =================================================================
  # SETUP worker (topic: configdb_update)
  # =================================================================

  # fills and updates the config-db from setup mqtt-messages
  # (e.g. topic: frontend-thing-update)
  worker-configdb-updater:
    image: "${TIMEIO_IMAGE_REGISTRY}/configdb-updater:${TIMEIO_CONFIGDB_UPDATER_IMAGE_TAG}"
    build:
      context: .
      dockerfile: configdb_updater/Dockerfile
      args:
        UID: "${UID}"
        BASE_IMAGE_REGISTRY: "${CONFIGDB_UPDATER_PYTHON_BASE_IMAGE_REGISTRY}"
        BASE_IMAGE_TAG: "${CONFIGDB_UPDATER_PYTHON_BASE_IMAGE_TAG}"
    restart: "${SERVICE_RESTART_POLICY}"
    depends_on:
      mqtt-broker:
        condition: service_healthy
    environment:
      LOG_LEVEL: "${LOG_LEVEL}"
      MQTT_BROKER_HOST: mqtt-broker
      MQTT_BROKER_PORT: 1883
      MQTT_USER: "${MQTT_USER}"
      MQTT_PASSWORD: "${MQTT_PASSWORD}"
      MQTT_CLIENT_ID: configdb-updater
      MQTT_CLEAN_SESSION: "${MQTT_CLEAN_SESSION}"
      MQTT_SUBSCRIBE_QOS: "${MQTT_QOS}"
      MQTT_PUBLISH_TOPIC: "${TOPIC_CONFIG_DB_UPDATE}"
      MQTT_PUBLISH_QOS: "${MQTT_QOS}"
      CONFIGDB_CONNECTION_INITIAL_TIMEOUT: 10
      CONFIGDB_DSN: "${DATABASE_ADMIN_DSN}"
    entrypoint: ["python3", "run_configdb_updater.py"]
    logging:
      options:
        max-size: "${DEFAULT_MAX_LOG_FILE_SIZE}"
        max-file: "${DEFAULT_MAX_LOG_FILE_COUNT}"

  # brief: create a new bucket for a Thing in S3 storage
  worker-object-storage-setup:
    image: "${TIMEIO_IMAGE_REGISTRY}/dispatcher:${TIMEIO_DISPATCHER_IMAGE_TAG}"
    build:
      context: .
      dockerfile: dispatcher/Dockerfile
      args:
        UID: "${UID}"
        BASE_IMAGE_REGISTRY: "${DISPATCHER_DEBIAN_BASE_IMAGE_REGISTRY}"
        BASE_IMAGE_TAG: "${DISPATCHER_DEBIAN_BASE_IMAGE_TAG}"
    restart: "${SERVICE_RESTART_POLICY}"
    depends_on:
      mqtt-broker:
        condition: service_healthy
      object-storage:
        condition: service_healthy
      timeio-db-api:
        condition: service_healthy
    environment:
      LOG_LEVEL: "${LOG_LEVEL}"
      TOPIC: "${TOPIC_CONFIG_DB_UPDATE}"
      MQTT_BROKER: mqtt-broker:1883
      MQTT_USER: "${MQTT_USER}"
      MQTT_PASSWORD: "${MQTT_PASSWORD}"
      MQTT_CLIENT_ID: object-storage-setup
      MQTT_CLEAN_SESSION: "${MQTT_CLEAN_SESSION}"
      MQTT_QOS: "${MQTT_QOS}"
      MINIO_SECURE: "${OBJECT_STORAGE_SECURE}"
      MINIO_URL: "${OBJECT_STORAGE_HOST}"
      MINIO_ACCESS_KEY: "${OBJECT_STORAGE_ROOT_USER}"
      MINIO_SECURE_KEY: "${OBJECT_STORAGE_ROOT_PASSWORD}"
      DB_API_BASE_URL: "${DB_API_BASE_URL}"
      JOURNALING: "${JOURNALING}"
      FERNET_ENCRYPTION_SECRET: "${FERNET_ENCRYPTION_SECRET}"
      CONFIGDB_DSN: "${CONFIGDB_READONLY_DSN}"
    entrypoint: ["python3", "setup_minio.py"]
    logging:
      options:
        max-size: "${DEFAULT_MAX_LOG_FILE_SIZE}"
        max-file: "${DEFAULT_MAX_LOG_FILE_COUNT}"


  # Summary
  # =======
  # brief:  create things in project-DB
  #
  # Description
  # ===========
  # - create a new DB for a project, if not it not already exist
  # - create/update a thing in DB
  # - create/update frost view for the thing
  worker-db-setup:
    image: "${TIMEIO_IMAGE_REGISTRY}/dispatcher:${TIMEIO_DISPATCHER_IMAGE_TAG}"
    build:
      context: .
      dockerfile: dispatcher/Dockerfile
      args:
        UID: "${UID}"
        BASE_IMAGE_REGISTRY: "${DISPATCHER_DEBIAN_BASE_IMAGE_REGISTRY}"
        BASE_IMAGE_TAG: "${DISPATCHER_DEBIAN_BASE_IMAGE_TAG}"
    restart: "${SERVICE_RESTART_POLICY}"
    depends_on:
      mqtt-broker:
        condition: service_healthy
      timeio-db-api:
        condition: service_healthy
    environment:
      LOG_LEVEL: "${LOG_LEVEL}"
      TOPIC: "${TOPIC_CONFIG_DB_UPDATE}"
      MQTT_BROKER: mqtt-broker:1883
      MQTT_USER: "${MQTT_USER}"
      MQTT_PASSWORD: "${MQTT_PASSWORD}"
      MQTT_CLIENT_ID: db-setup
      MQTT_CLEAN_SESSION: "${MQTT_CLEAN_SESSION}"
      MQTT_QOS: "${MQTT_QOS}"
      DATABASE_URL: "${DATABASE_ADMIN_DSN}"
      SMS_URL: "${SMS_URL}"
      CV_URL: "${CV_URL}"
      DB_API_BASE_URL: "${DB_API_BASE_URL}"
      JOURNALING: "${JOURNALING}"
      FERNET_ENCRYPTION_SECRET: "${FERNET_ENCRYPTION_SECRET}"
      CONFIGDB_DSN: "${CONFIGDB_READONLY_DSN}"
    entrypoint: ["python3", "setup_user_database.py"]
    logging:
      options:
        max-size: "${DEFAULT_MAX_LOG_FILE_SIZE}"
        max-file: "${DEFAULT_MAX_LOG_FILE_COUNT}"


  worker-frost-setup:
    image: "${TIMEIO_IMAGE_REGISTRY}/dispatcher:${TIMEIO_DISPATCHER_IMAGE_TAG}"
    build:
      context: .
      dockerfile: dispatcher/Dockerfile
      args:
        UID: "${UID}"
        BASE_IMAGE_REGISTRY: "${DISPATCHER_DEBIAN_BASE_IMAGE_REGISTRY}"
        BASE_IMAGE_TAG: "${DISPATCHER_DEBIAN_BASE_IMAGE_TAG}"
    restart: "${SERVICE_RESTART_POLICY}"
    depends_on:
      mqtt-broker:
        condition: service_healthy
      timeio-db-api:
        condition: service_healthy
    volumes:
      - tomcat-context:/home/appuser/app/src/frost_context_files:rw
    environment:
      LOG_LEVEL: "${LOG_LEVEL}"
      TOPIC: "${TOPIC_CONFIG_DB_UPDATE}"
      MQTT_BROKER: mqtt-broker:1883
      MQTT_USER: "${MQTT_USER}"
      MQTT_PASSWORD: "${MQTT_PASSWORD}"
      MQTT_CLIENT_ID: frost-setup
      MQTT_CLEAN_SESSION: "${MQTT_CLEAN_SESSION}"
      MQTT_QOS: "${MQTT_QOS}"
      TOMCAT_PROXY_URL: "${STA_PROXY_URL}"
      DB_API_BASE_URL: "${DB_API_BASE_URL}"
      JOURNALING: "${JOURNALING}"
      FERNET_ENCRYPTION_SECRET: "${FERNET_ENCRYPTION_SECRET}"
      CONFIGDB_DSN: "${CONFIGDB_READONLY_DSN}"
    entrypoint: ["python3", "setup_frost.py"]
    logging:
      options:
        max-size: "${DEFAULT_MAX_LOG_FILE_SIZE}"
        max-file: "${DEFAULT_MAX_LOG_FILE_COUNT}"


  # brief: Add user to mqtt_auth DB, so they are allowed to use mqtt
  worker-mqtt-user-creation:
    image: "${TIMEIO_IMAGE_REGISTRY}/dispatcher:${TIMEIO_DISPATCHER_IMAGE_TAG}"
    build:
      context: .
      dockerfile: dispatcher/Dockerfile
      args:
        UID: "${UID}"
        BASE_IMAGE_REGISTRY: "${DISPATCHER_DEBIAN_BASE_IMAGE_REGISTRY}"
        BASE_IMAGE_TAG: "${DISPATCHER_DEBIAN_BASE_IMAGE_TAG}"
    restart: "${SERVICE_RESTART_POLICY}"
    depends_on:
      mqtt-broker:
        condition: service_healthy
      timeio-db-api:
        condition: service_healthy
    environment:
      LOG_LEVEL: "${LOG_LEVEL}"
      TOPIC: "${TOPIC_CONFIG_DB_UPDATE}"
      MQTT_BROKER: mqtt-broker:1883
      MQTT_USER: "${MQTT_USER}"
      MQTT_PASSWORD: "${MQTT_PASSWORD}"
      MQTT_CLIENT_ID: mqtt-user-creation
      MQTT_CLEAN_SESSION: "${MQTT_CLEAN_SESSION}"
      MQTT_QOS: "${MQTT_QOS}"
      DATABASE_URL: "${DATABASE_ADMIN_DSN}"
      DB_API_BASE_URL: "${DB_API_BASE_URL}"
      JOURNALING: "${JOURNALING}"
      CONFIGDB_DSN: "${CONFIGDB_READONLY_DSN}"
    entrypoint: ["python3", "setup_mqtt_user.py"]
    logging:
      options:
        max-size: "${DEFAULT_MAX_LOG_FILE_SIZE}"
        max-file: "${DEFAULT_MAX_LOG_FILE_COUNT}"


  worker-grafana-dashboard:
    image: "${TIMEIO_IMAGE_REGISTRY}/dispatcher:${TIMEIO_DISPATCHER_IMAGE_TAG}"
    build:
      context: .
      dockerfile: dispatcher/Dockerfile
      args:
        UID: "${UID}"
        BASE_IMAGE_REGISTRY: "${DISPATCHER_DEBIAN_BASE_IMAGE_REGISTRY}"
        BASE_IMAGE_TAG: "${DISPATCHER_DEBIAN_BASE_IMAGE_TAG}"
    restart: "${SERVICE_RESTART_POLICY}"
    depends_on:
      mqtt-broker:
        condition: service_healthy
      visualization:
        condition: service_started
      timeio-db-api:
        condition: service_healthy
    environment:
      LOG_LEVEL: "${LOG_LEVEL}"
      TOPIC: "${TOPIC_CONFIG_DB_UPDATE}"
      MQTT_BROKER: mqtt-broker:1883
      MQTT_USER: "${MQTT_USER}"
      MQTT_PASSWORD: "${MQTT_PASSWORD}"
      MQTT_CLIENT_ID: grafana-dashboard
      MQTT_CLEAN_SESSION: "${MQTT_CLEAN_SESSION}"
      MQTT_QOS: "${MQTT_QOS}"
      GRAFANA_URL: "${VISUALIZATION_URL}"
      GRAFANA_USER: "${VISUALIZATION_USER}"
      GRAFANA_PASSWORD: "${VISUALIZATION_PASSWORD}"
      GRAFANA_DEFAULT_DATASOURCE_SSLMODE: "${VISUALIZATION_DEFAULT_DATASOURCE_SSLMODE}"
      DB_API_BASE_URL: "${DB_API_BASE_URL}"
      JOURNALING: "${JOURNALING}"
      FERNET_ENCRYPTION_SECRET: "${FERNET_ENCRYPTION_SECRET}"
      CONFIGDB_DSN: "${CONFIGDB_READONLY_DSN}"
    entrypoint: ["python3", "setup_grafana_dashboard.py"]
    logging:
      options:
        max-size: "${DEFAULT_MAX_LOG_FILE_SIZE}"
        max-file: "${DEFAULT_MAX_LOG_FILE_COUNT}"


  # =================================================================
  # Ingest worker (incoming observations)
  # =================================================================

  worker-file-ingest:
    image: "${TIMEIO_IMAGE_REGISTRY}/dispatcher:${TIMEIO_DISPATCHER_IMAGE_TAG}"
    build:
      context: .
      dockerfile: dispatcher/Dockerfile
      args:
        UID: "${UID}"
        BASE_IMAGE_REGISTRY: "${DISPATCHER_DEBIAN_BASE_IMAGE_REGISTRY}"
        BASE_IMAGE_TAG: "${DISPATCHER_DEBIAN_BASE_IMAGE_TAG}"
    restart: "${SERVICE_RESTART_POLICY}"
    depends_on:
      mqtt-broker:
        condition: service_healthy
      object-storage:
        condition: service_healthy
      timeio-db-api:
        condition: service_healthy
    environment:
      LOG_LEVEL: "${LOG_LEVEL}"
      TOPIC: object_storage_notification
      MQTT_BROKER: mqtt-broker:1883
      MQTT_USER: "${MQTT_USER}"
      MQTT_PASSWORD: "${MQTT_PASSWORD}"
      MQTT_CLIENT_ID: file-ingest
      MQTT_CLEAN_SESSION: "${MQTT_CLEAN_SESSION}"
      MQTT_QOS: "${MQTT_QOS}"
      TOPIC_DATA_PARSED: "${TOPIC_DATA_PARSED}"
      MINIO_SECURE: "${OBJECT_STORAGE_SECURE}"
      MINIO_URL: "${OBJECT_STORAGE_HOST}"
      MINIO_ACCESS_KEY: "${OBJECT_STORAGE_ROOT_USER}"
      MINIO_SECURE_KEY: "${OBJECT_STORAGE_ROOT_PASSWORD}"
      CONFIGDB_DSN: "${CONFIGDB_READONLY_DSN}"
      DB_API_BASE_URL: "${DB_API_BASE_URL}"
      JOURNALING: "${JOURNALING}"
    entrypoint: ["python3", "run_file_ingest.py"]
    volumes:
      - ./migrations/worker_file_ingest/datastream_mapping/:/tmp/datastream_mapping/
    logging:
      options:
        max-size: "${WROKER_FILE_INGEST_MAX_LOG_FILE_SIZE}"
        max-file: "${DEFAULT_MAX_LOG_FILE_COUNT}"


  worker-run-qaqc:
    image: "${TIMEIO_IMAGE_REGISTRY}/dispatcher:${TIMEIO_DISPATCHER_IMAGE_TAG}"
    build:
      context: .
      dockerfile: dispatcher/Dockerfile
      args:
        UID: "${UID}"
        BASE_IMAGE_REGISTRY: "${DISPATCHER_DEBIAN_BASE_IMAGE_REGISTRY}"
        BASE_IMAGE_TAG: "${DISPATCHER_DEBIAN_BASE_IMAGE_TAG}"
    restart: "${SERVICE_RESTART_POLICY}"
    depends_on:
      mqtt-broker:
        condition: service_healthy
      timeio-db-api:
        condition: service_healthy
    environment:
      LOG_LEVEL: "${LOG_LEVEL}"
      TOPIC: "${TOPIC_DATA_PARSED}"
      MQTT_BROKER: mqtt-broker:1883
      MQTT_USER: "${MQTT_USER}"
      MQTT_PASSWORD: "${MQTT_PASSWORD}"
      MQTT_CLIENT_ID: worker-qaqc
      MQTT_CLEAN_SESSION: "${MQTT_CLEAN_SESSION}"
      MQTT_QOS: "${MQTT_QOS}"
      TOPIC_QC_DONE: qaqc_done
      TOPIC_QC_DONE_QOS: "${MQTT_QOS}"
      DATABASE_DSN: "${DATABASE_ADMIN_DSN}"
      DB_API_BASE_URL: "${DB_API_BASE_URL}"
      JOURNALING: "${JOURNALING}"
    entrypoint: ["python3", "run_qc.py"]
    logging:
      options:
        max-size: "${WORKER_RUN_QAQC_MAX_LOG_FILE_SIZE}"
        max-file: "${DEFAULT_MAX_LOG_FILE_COUNT}"


  worker-mqtt-ingest:
    image: "${TIMEIO_IMAGE_REGISTRY}/dispatcher:${TIMEIO_DISPATCHER_IMAGE_TAG}"
    build:
      context: .
      dockerfile: dispatcher/Dockerfile
      args:
        UID: "${UID}"
        BASE_IMAGE_REGISTRY: "${DISPATCHER_DEBIAN_BASE_IMAGE_REGISTRY}"
        BASE_IMAGE_TAG: "${DISPATCHER_DEBIAN_BASE_IMAGE_TAG}"
    restart: "${SERVICE_RESTART_POLICY}"
    depends_on:
      mqtt-broker:
        condition: service_healthy
      timeio-db-api:
        condition: service_healthy
    environment:
      LOG_LEVEL: "${LOG_LEVEL}"
      TOPIC: mqtt_ingest/#
      MQTT_BROKER: mqtt-broker:1883
      MQTT_USER: "${MQTT_INGEST_USER}"
      MQTT_PASSWORD: "${MQTT_INGEST_PASSWORD}"
      MQTT_CLIENT_ID: mqtt-ingest
      MQTT_CLEAN_SESSION: "${MQTT_CLEAN_SESSION}"
      MQTT_QOS: "${MQTT_QOS}"
      TOPIC_DATA_PARSED: "${TOPIC_DATA_PARSED}"
      CONFIGDB_DSN: "${CONFIGDB_READONLY_DSN}"
      DB_API_BASE_URL: "${DB_API_BASE_URL}"
      JOURNALING: "${JOURNALING}"
    entrypoint: ["python3", "run_mqtt_ingest.py"]
    logging:
      options:
        max-size: "${DEFAULT_MAX_LOG_FILE_SIZE}"
        max-file: "${DEFAULT_MAX_LOG_FILE_COUNT}"


  worker-crontab-setup:
    image: "${TIMEIO_IMAGE_REGISTRY}/dispatcher:${TIMEIO_DISPATCHER_IMAGE_TAG}"
    build:
      context: .
      dockerfile: dispatcher/Dockerfile
      args:
        UID: "${UID}"
        BASE_IMAGE_REGISTRY: "${DISPATCHER_DEBIAN_BASE_IMAGE_REGISTRY}"
        BASE_IMAGE_TAG: "${DISPATCHER_DEBIAN_BASE_IMAGE_TAG}"
    restart: "${SERVICE_RESTART_POLICY}"
    depends_on:
        mqtt-broker:
          condition: service_healthy
        init:
          condition: service_completed_successfully
        timeio-db-api:
          condition: service_healthy
    environment:
      LOG_LEVEL: "${LOG_LEVEL}"
      TOPIC: "${TOPIC_CONFIG_DB_UPDATE}"
      MQTT_BROKER: mqtt-broker:1883
      MQTT_USER: "${MQTT_USER}"
      MQTT_PASSWORD: "${MQTT_PASSWORD}"
      MQTT_CLIENT_ID: crontab-setup
      MQTT_CLEAN_SESSION: "${MQTT_CLEAN_SESSION}"
      MQTT_QOS: "${MQTT_QOS}"
      DB_API_BASE_URL: "${DB_API_BASE_URL}"
      JOURNALING: "${JOURNALING}"
      CONFIGDB_DSN: "${CONFIGDB_READONLY_DSN}"
    entrypoint: ["python3", "setup_crontab.py"]
    volumes:
      - ./cron/crontab.txt:/tmp/cron/crontab.txt
    logging:
      options:
        max-size: "${DEFAULT_MAX_LOG_FILE_SIZE}"
        max-file: "${DEFAULT_MAX_LOG_FILE_COUNT}"

  # =================================================================
  # other worker
  # =================================================================

  worker-grafana-user-orgs:
    image: "${TIMEIO_IMAGE_REGISTRY}/dispatcher:${TIMEIO_DISPATCHER_IMAGE_TAG}"
    build:
      context: .
      dockerfile: dispatcher/Dockerfile
      args:
        UID: "${UID}"
        BASE_IMAGE_REGISTRY: "${DISPATCHER_DEBIAN_BASE_IMAGE_REGISTRY}"
        BASE_IMAGE_TAG: "${DISPATCHER_DEBIAN_BASE_IMAGE_TAG}"
    restart: "${SERVICE_RESTART_POLICY}"
    depends_on:
      mqtt-broker:
        condition: service_healthy
      visualization:
        condition: service_started
      timeio-db-api:
        condition: service_healthy
    environment:
      LOG_LEVEL: "${LOG_LEVEL}"
      TOPIC: user_login
      MQTT_BROKER: mqtt-broker:1883
      MQTT_USER: "${MQTT_USER}"
      MQTT_PASSWORD: "${MQTT_PASSWORD}"
      MQTT_CLIENT_ID: grafana-user-orgs
      MQTT_CLEAN_SESSION: "${MQTT_CLEAN_SESSION}"
      MQTT_QOS: "${MQTT_QOS}"
      GRAFANA_URL: "${VISUALIZATION_URL}"
      GRAFANA_USER: "${VISUALIZATION_USER}"
      GRAFANA_PASSWORD: "${VISUALIZATION_PASSWORD}"
      ALLOWED_VOS: "${THING_MANAGEMENT_LEGACY_ALLOWED_VOS}"
      DB_API_BASE_URL: "${DB_API_BASE_URL}"
      JOURNALING: "${JOURNALING}"
    entrypoint: ["python3", "setup_grafana_user.py"]
    logging:
      options:
        max-size: "${DEFAULT_MAX_LOG_FILE_SIZE}"
        max-file: "${DEFAULT_MAX_LOG_FILE_COUNT}"

  # Summary
  # =======
  # brief:  trigger sync of several ext_apis
  #
  # Description
  # ===========
  # Fetches data from the respective extAPI and inserts it into TimeIO via the DB API.
  worker-sync-extapis:
    image: "${TIMEIO_IMAGE_REGISTRY}/dispatcher:${TIMEIO_DISPATCHER_IMAGE_TAG}"
    build:
      context: .
      dockerfile: dispatcher/Dockerfile
      args:
        UID: "${UID}"
        BASE_IMAGE_REGISTRY: "${DISPATCHER_DEBIAN_BASE_IMAGE_REGISTRY}"
        BASE_IMAGE_TAG: "${DISPATCHER_DEBIAN_BASE_IMAGE_TAG}"
    restart: "${SERVICE_RESTART_POLICY}"
    depends_on:
      mqtt-broker:
        condition: service_healthy
      init:
        condition: service_completed_successfully
      timeio-db-api:
        condition: service_healthy
    environment:
      LOG_LEVEL: "${LOG_LEVEL}"
      TOPIC: sync_ext_apis
      MQTT_BROKER: mqtt-broker:1883
      MQTT_USER: "${MQTT_USER}"
      MQTT_PASSWORD: "${MQTT_PASSWORD}"
      MQTT_CLIENT_ID: sync-ext-apis
      MQTT_CLEAN_SESSION: "${MQTT_CLEAN_SESSION}"
      MQTT_QOS: "${MQTT_QOS}"
      DB_API_BASE_URL: "${DB_API_BASE_URL}"
      JOURNALING: "${JOURNALING}"
      FERNET_ENCRYPTION_SECRET: "${FERNET_ENCRYPTION_SECRET}"
      CONFIGDB_DSN: "${CONFIGDB_READONLY_DSN}"
    entrypoint: ["python3", "sync_extapi_manager.py"]


  # Summary
  # =======
  # brief:  trigger sync of sftp fileserver for given thing
  #
  # Description
  # ===========
  # Syncs files from external SFTP server with MinIO
  worker-sync-extsftp:
    image: "${TIMEIO_IMAGE_REGISTRY}/dispatcher:${TIMEIO_DISPATCHER_IMAGE_TAG}"
    build:
      context: .
      dockerfile: dispatcher/Dockerfile
      args:
        UID: "${UID}"
        BASE_IMAGE_REGISTRY: "${DISPATCHER_DEBIAN_BASE_IMAGE_REGISTRY}"
        BASE_IMAGE_TAG: "${DISPATCHER_DEBIAN_BASE_IMAGE_TAG}"
    restart: "${SERVICE_RESTART_POLICY}"
    depends_on:
      mqtt-broker:
        condition: service_healthy
      init:
        condition: service_completed_successfully
    environment:
      LOG_LEVEL: "${LOG_LEVEL}"
      TOPIC: sync_ext_sftp
      MQTT_BROKER: mqtt-broker:1883
      MQTT_USER: "${MQTT_USER}"
      MQTT_PASSWORD: "${MQTT_PASSWORD}"
      MQTT_CLIENT_ID: sync-ext-sftp
      MQTT_CLEAN_SESSION: "${MQTT_CLEAN_SESSION}"
      MQTT_QOS: "${MQTT_QOS}"
      DB_API_BASE_URL: "${DB_API_BASE_URL}"
      JOURNALING: "${JOURNALING}"
      FERNET_ENCRYPTION_SECRET: "${FERNET_ENCRYPTION_SECRET}"
      CONFIGDB_DSN: "${CONFIGDB_READONLY_DSN}"
      MINIO_URL: "${OBJECT_STORAGE_HOST}"
      MINIO_USER: "${OBJECT_STORAGE_ROOT_USER}"
      MINIO_PASSWORD: "${OBJECT_STORAGE_ROOT_PASSWORD}"
      MINIO_SECURE: "${OBJECT_STORAGE_SECURE}"
    entrypoint: [ "python3", "sync_extsftp_manager.py" ]

  # Summary
  # =======
  # brief:  trigger sync of SMS bacckend (MV) and SMS CV data
  #
  # Description
  # ===========
  # Syncs data from SMS DB and SMS CV DB
  worker-sync-sms:
    image: "${TIMEIO_IMAGE_REGISTRY}/dispatcher:${TIMEIO_DISPATCHER_IMAGE_TAG}"
    build:
      context: .
      dockerfile: dispatcher/Dockerfile
      args:
        UID: "${UID}"
        BASE_IMAGE_REGISTRY: "${DISPATCHER_DEBIAN_BASE_IMAGE_REGISTRY}"
        BASE_IMAGE_TAG: "${DISPATCHER_DEBIAN_BASE_IMAGE_TAG}"
    restart: "${SERVICE_RESTART_POLICY}"
    depends_on:
      mqtt-broker:
        condition: service_healthy
      init:
        condition: service_completed_successfully
    environment:
      LOG_LEVEL: "${LOG_LEVEL}"
      TOPIC: sync_sms
      MQTT_BROKER: mqtt-broker:1883
      MQTT_USER: "${MQTT_USER}"
      MQTT_PASSWORD: "${MQTT_PASSWORD}"
      MQTT_CLIENT_ID: sync-sms
      MQTT_CLEAN_SESSION: "${MQTT_CLEAN_SESSION}"
      MQTT_QOS: "${MQTT_QOS}"
      JOURNALING: "${JOURNALING}"
      DATABASE_DSN: "${DATABASE_ADMIN_DSN}"
      CV_API_URL: "${CRON_CV_API_URL}"
    entrypoint: [ "python3", "sync_sms_manager.py" ]


  cron-scheduler:
    image: "${TIMEIO_IMAGE_REGISTRY}/cron-scheduler:${TIMEIO_CRON_SCHEDULER_IMAGE_TAG}"
    build:
      context: .
      dockerfile: cron/Dockerfile
      args:
        UID: "${UID}"
        BASE_IMAGE_REGISTRY: "${DISPATCHER_DEBIAN_BASE_IMAGE_REGISTRY}"
        BASE_IMAGE_TAG: "${CRON_SCHEDULER_DEBIAN_BASE_IMAGE_TAG}"
    restart: "${SERVICE_RESTART_POLICY}"
    # Prevent blocking/slowing-down of other services if many scheduler jobs occur at
    # the same time. Cap the processing power to equivalent of one CPU of the system.
    cpus: 0.5
    mem_limit: 4g
    environment:
      SETUP_SERVICE: "${CRON_SETUP_SERVICE}"
      CREATEDB_POSTGRES_USER: "${CRON_DATABASE_ADMIN_USER}"
      CREATEDB_POSTGRES_PASSWORD: "${CRON_DATABASE_ADMIN_PASSWORD}"
      CREATEDB_POSTGRES_HOST: "${CRON_DATABASE_ADMIN_HOST}"
      CREATEDB_POSTGRES_DATABASE: "${CRON_DATABASE_ADMIN_DB_NAME}"
      SMS_ACCESS_TYPE: "${CRON_SMS_ACCESS_TYPE}"
      SMS_API_URL: "${CRON_SMS_API_URL}"
      SMS_API_TOKEN: "${CRON_SMS_API_TOKEN}"
      CV_ACCESS_TYPE: "${CRON_CV_ACCESS_TYPE}"
      CV_API_URL: "${CRON_CV_API_URL}"
      # The following is needed for sftp sync jobs
      LOG_LEVEL: "${LOG_LEVEL}"
      MINIO_URL: "${OBJECT_STORAGE_HOST}"
      MINIO_USER: "${OBJECT_STORAGE_ROOT_USER}"
      MINIO_PASSWORD: "${OBJECT_STORAGE_ROOT_PASSWORD}"
      MINIO_SECURE: "${OBJECT_STORAGE_SECURE}"
      CONFIGDB_DSN: "${CONFIGDB_READONLY_DSN}"
      DB_API_BASE_URL: "${DB_API_BASE_URL}"
      MQTT_BROKER: mqtt-broker:1883
      MQTT_USER: "${MQTT_USER}"
      MQTT_PASSWORD: "${MQTT_PASSWORD}"
      MQTT_CLIENT_ID: cron-scheduler
      MQTT_CLEAN_SESSION: "${MQTT_CLEAN_SESSION}"
      MQTT_QOS: "${MQTT_QOS}"
      FERNET_ENCRYPTION_SECRET: "${FERNET_ENCRYPTION_SECRET}"
      JOURNALING: "${JOURNALING}"
      API_SYNC_TOPIC: sync_ext_apis
      SFTP_SYNC_TOPIC: sync_ext_sftp
      SMS_SYNC_TOPIC: sync_sms
      DB_NAME: "${DATABASE_ADMIN_DB_NAME}"
      DB_HOST: "${DATABASE_ADMIN_HOST}"
      DATABASE_DSN: "${DATABASE_ADMIN_DSN}"
    depends_on:
      init:
        condition: service_completed_successfully
    healthcheck:
      test: /supercronic-health.sh || exit 1
      interval: 5s
      timeout: 3s
      retries: 5
    volumes:
      - ./cron/crontab.txt:/tmp/cron/crontab.txt:ro
      - ./src:/scripts:ro
      - sftp-private-keys:/sftp-private-keys:ro
    logging:
      options:
        max-size: "${CRON_SCHEDULER_MAX_LOG_FILE_SIZE}"
        max-file: "${DEFAULT_MAX_LOG_FILE_COUNT}"

  keycloak:
    image: "quay.io/keycloak/keycloak:24.0.3"
    user: "${KEYCLOAK_UID:-1000}:${KEYCLOAK_GID:-1000}"
    depends_on:
      flyway:
        condition: service_completed_successfully
    environment:
      KEYCLOAK_ADMIN: "${KEYCLOAK_ADMIN_USER}"
      KEYCLOAK_ADMIN_PASSWORD: "${KEYCLOAK_ADMIN_PASS}"
      KC_DB: "postgres"
      KC_DB_URL: "jdbc:postgresql://${KEYCLOAK_DATABASE_HOST}/${KEYCLOAK_DATABASE_NAME}"
      KC_DB_SCHEMA: "${KEYCLOAK_DATABASE_USER}"
      KC_DB_USERNAME: "${KEYCLOAK_DATABASE_USER}"
      KC_DB_PASSWORD: "${KEYCLOAK_DATABASE_PASS}"
      KC_PROXY_HEADERS: "${KC_PROXY_HEADERS}"
      KC_HTTP_ENABLED: "${KC_HTTP_ENABLED}"
      KC_HOSTNAME_URL: "${KC_HOSTNAME_URL}"
      KC_HTTP_RELATIVE_PATH: "${KC_HTTP_RELATIVE_PATH}"
      KC_HEALTH_ENABLED: "true"
    healthcheck:
      test: >
        bash -c "
          exec 3<>/dev/tcp/localhost/${KEYCLOAK_PORT} &&
          echo -e "GET /keycloak/health/ready HTTP/1.1\r\nHost: localhost\r\n\r\n" >&3
        "
      interval: 3s
      timeout: 2s
      retries: 30
      start_period: 5s
    command:
      - ${KEYCLOAK_START_COMMAND}
      - --import-realm
      - --http-port=${KEYCLOAK_PORT}

  mqtt-cat:
    restart: "${SERVICE_RESTART_POLICY}"
    image: "${MQTT_CAT_MOSQUITTO_IMAGE_REGISTRY}:${MQTT_CAT_MOSQUITTO_IMAGE_TAG}"
    depends_on:
      mqtt-broker:
        condition: service_started
    logging:
      options:
        max-size: "${MQTT_CAT_LOG_SIZE}"
        max-file: "${MQTT_CAT_FILE_COUNT}"
    command: >
      mosquitto_sub --pretty -v 
      -h mqtt-broker  
      -t "#" 
      -u "${MQTT_USER}" 
      -P "${MQTT_PASSWORD}"
      --id "mqtt-cat"

  monitoring:
    image: "${MONITORING_CADVISOR_IMAGE_REGISTRY}:${MONITORING_CADVISOR_IMAGE_TAG}"
    restart: "${SERVICE_RESTART_POLICY}"
    container_name: cadvisor
    ports:
      - "${MONITORING_PORT}:8080"
    volumes:
      - /:/rootfs:ro
      - /var/run:/var/run:ro
      - /sys:/sys:ro
      - /var/lib/docker/:/var/lib/docker:ro
    logging:
      options:
        max-size: "${DEFAULT_MAX_LOG_FILE_SIZE}"
        max-file: "${DEFAULT_MAX_LOG_FILE_COUNT}"

volumes:
  frontend-statics:
  sftp-private-keys:
  tomcat-context:<|MERGE_RESOLUTION|>--- conflicted
+++ resolved
@@ -457,10 +457,9 @@
       APP_URL: "${THING_MANAGEMENT_FRONTEND_APP_URL}"
       API_URL: "${THING_MANAGEMENT_FRONTEND_API_URL}"
       APP_PATH: "${THING_MANAGEMENT_FRONTEND_PATH}"
-      VERSION: "${THING_MANAGEMENT_FRONTEND_VERSION}"
-      OIDC_URL: "${KEYCLOAK_HOSTNAME_URL}"
+      APP_VERSION: "${THING_MANAGEMENT_FRONTEND_VERSION}"
+      OIDC_URL: "${THING_MANAGEMENT_LEGACY_DJANGO_HELMHOLTZ_AAI_CONF_URL}"
       OIDC_CLIENT_ID: "${THING_MANAGEMENT_LEGACY_DJANGO_HELMHOLTZ_CLIENT_ID}"
-      OIDC_REALM: "${THING_MANAGEMENT_FRONTEND_REALM}"
       OIDC_REDIRECT_URL: "${THING_MANAGEMENT_FRONTEND_REDIRECT_URL}"
       OIDC_POST_LOGOUT_URL: "${THING_MANAGEMENT_FRONTEND_POST_LOGOUT_URL}"
       OIDC_SCOPES: "${THING_MANAGEMENT_FRONTEND_SCOPES}"
@@ -635,15 +634,10 @@
         condition: service_started
       frost:
         condition: service_started
-<<<<<<< HEAD
+      keycloak:
+        condition: service_healthy
       thing-management-frontend:
         condition: service_started
-=======
-      keycloak:
-        condition: service_healthy
-      # thing-management-frontend:
-      #   condition: service_started
->>>>>>> ebfed17a
       init:
         condition: service_completed_successfully
     healthcheck:
