---
services:


  # Summary
  # =======
  # brief: create certificates
  # dir: init
  # see also: init/Dockerfile
  #
  # Description
  # ===========
  # This service run init/init.sh, which create and install
  # ssl certificates for minio and sftp
  init:
    image: "${TIMEIO_IMAGE_REGISTRY}/init:${TIMEIO_INIT_IMAGE_TAG}"
    build:
      context: init
      args:
        UID: "${UID}"
        GID: "${GID}"
        BASE_IMAGE_TAG: "${INIT_ALPINE_BASE_IMAGE_TAG}"
    restart: no
    user: "${UID}:${GID}"
    volumes:
      - "${MINIO_LOCAL_MOUNT_PATH:-minio}:/tmp/minio"
      - "${CRONTAB_LOCAL_MOUNT_PATH:-crontab}:/tmp/crontab"
      - "${GRAFANA_LOCAL_MOUNT_PATH:-grafana}:/tmp/grafana"
      - "${MOSQUITTO_LOCAL_MOUNT_PATH:-mosquitto}:/tmp/mosquitto"
      - "${DATABASE_LOCAL_MOUNT_PATH:-database}:/tmp/database"
      - "${TOMCAT_LOCAL_MOUNT_PATH:-tomcat-context}:/tmp/tomcat"
    logging:
      options:
        max-size: "${DEFAULT_MAX_LOG_FILE_SIZE}"
        max-file: "${DEFAULT_MAX_LOG_FILE_COUNT}"


  # Summary
  # =======
  # brief: central database
  # dir: data/postgres mosquitto frontend dispatcher
  # see also:
  #     - data/postgres/Dockerfile,
  #     - scripts mentioned in the 'volumes' section below
  # admin login:
  #     - TODO: replace with correct $ENVVARS
  #     - `psql postgresql:// POSTGRES_USER : POSTGRES_PASSWORD @ HOST?? : PORT?? / DATABASE??`
  #     - `psql postgresql://postgres:postgres@localhost:5432/postgres`
  #
  # Description
  # ===========
  # This service provide database(s) for other services, namely
  # 1. a database for each group/project to store the things and the observations
  # 2. 'mqtt_auth' database for the service 'mqtt-broker'. It holds the mqtt-user,
  #   which are allowed to send data to the broker
  # 3. (removed)
  # 4. the 'frontenddb' database for the service 'frontend', which use django
  # 5. SMS: TODO
  # 6. SMS_CV: TODO
  # To see how and where the creation of each db is defined see in the volumes section
  # for the scripts, which gets mounted and executed on startup.
  database:
    restart: "${SERVICE_RESTART_POLICY}"
    image: "bitnami/postgresql:${DATABASE_POSTGRES_IMAGE_TAG}"
    ports:
      - "${DATABASE_PORT}:5432"
    environment:
      POSTGRES_USER: "${DATABASE_USER}"
      POSTGRES_PASSWORD: "${DATABASE_PASSWORD}"
      PGDATA: /var/lib/postgresql/data/pgdata
    volumes:
<<<<<<< HEAD
      - ./postgres/postgres-force-ssl.sh:/docker-entrypoint-initdb.d/postgres-force-ssl.sh
      - "${DATABASE_MOUNT_PATH:-database}:/var/lib/postgresql/data"
      - "${DATABASE_TLS_CERT_PATH}:/var/lib/postgresql/server.crt"
      - "${DATABASE_TLS_KEY_PATH}:/var/lib/postgresql/server.key"
    user: "${UID}:${GID}"
    command: "${DATABASE_POSTGRES_EXTRA_PARAMS}"
=======
      - ./data/postgres/data:/var/lib/postgresql/data
    user: "$UID"
>>>>>>> ea95a13f
    healthcheck:
      test: ["CMD-SHELL", "pg_isready -U $DATABASE_USER"]
      interval: "${DATABASE_HEALTHCHECK_INTERVAL}"
      timeout: 5s
      retries: 10
    logging:
      options:
        max-size: "${DEFAULT_MAX_LOG_FILE_SIZE}"
        max-file: "${DEFAULT_MAX_LOG_FILE_COUNT}"

  # Summary
  # =======
  # brief: raw storage for observation files
  # dir: none
  # see also: none
  # mqtt-topics: "object_storage_notification" (send)
  # admin login:
  #     -> http://localhost/object-storage/login
  #     -> user, pass: $MINIO_ROOT_USER, $MINIO_ROOT_PASSWORD  (default: minioadmin)
  #
  # Description
  # ===========
  # The 'object-storage' aka. 'raw-data-storage' (or simply 'the minio' or 'S3') is
  # a file based storage for the users to upload raw data files (e.g. some
  # observations as a CSV).
  # The upload can be done via (S)FTP or via a client or via a web frontend. The storage
  # sends mqtt messages to the broker on file upload (and other events).
  object-storage:
    image: "minio/minio:${OBJECT_STORAGE_MINIO_IMAGE_TAG}"
    restart: "${SERVICE_RESTART_POLICY}"
    ports:
      - "${OBJECT_STORAGE_SFTP_PORT}:22"
      - "${OBJECT_STORAGE_FTP_PORT}:21"
      - "${OBJECT_STORAGE_FTP_PASV_PORTS_MAPPING}"
    depends_on:
      mqtt-broker:
        condition: service_started
      init:
        condition: service_completed_successfully
    environment:
      MINIO_ROOT_USER: "${OBJECT_STORAGE_ROOT_USER}"
      MINIO_ROOT_PASSWORD: "${OBJECT_STORAGE_ROOT_PASSWORD}"
      MINIO_BROWSER_REDIRECT_URL: "${OBJECT_STORAGE_BROWSER_REDIRECT_URL}"
      MINIO_NOTIFY_MQTT_ENABLE_LOCAL_BROKER: on
      MINIO_NOTIFY_MQTT_BROKER_LOCAL_BROKER: tcp://mqtt-broker:1883
      MINIO_NOTIFY_MQTT_TOPIC_LOCAL_BROKER: object_storage_notification
      MINIO_NOTIFY_MQTT_USERNAME_LOCAL_BROKER: "${MQTT_USER}"
      MINIO_NOTIFY_MQTT_PASSWORD_LOCAL_BROKER: "${MQTT_PASSWORD}"
      MINIO_NOTIFY_MQTT_KEEP_ALIVE_INTERVAL_LOCAL_BROKER: 60s
      MINIO_NOTIFY_MQTT_QOS_LOCAL_BROKER: "${MQTT_QOS}"
      MINIO_NOTIFY_MQTT_RECONNECT_INTERVAL_LOCAL_BROKER: 60s
      MINIO_SERVER_URL: "${OBJECT_STORAGE_SERVER_URL}"
    volumes:
      - "${MINIO_LOCAL_MOUNT_PATH:-minio}:/minio"
      # FTP server tls key and cert
      - "${OBJECT_STORAGE_FTP_TLS_CRT}:/minio/certs/minio-ftp.crt:ro"
      - "${OBJECT_STORAGE_FTP_TLS_KEY}:/minio/certs/minio-ftp.key:ro"
      # SSH Server key to provide constant ssh host key
      - "${OBJECT_STORAGE_SFTP_HOSTKEY}:/certs/id_ed25519:ro"
    user: "${UID}:${GID}"
    command: >
      server
      --console-address :9001
      --ftp address=:21
      --ftp passive-port-range=30000-30010
      --sftp address=:22
      --sftp ssh-private-key=/minio/certs/id_ed25519
      --ftp tls-private-key=/minio/certs/minio-ftp.key
      --ftp tls-public-cert=/minio/certs/minio-ftp.crt
      --json 
      /minio/vol0
    healthcheck:
      test: timeout 5s bash -c ':> /dev/tcp/127.0.0.1/9000' || exit 1
      interval: "${OBJECT_STORAGE_HEALTHCHECK_INTERVAL}"
      timeout: 5s
      retries: 15
    logging:
      options:
        max-size: "${DEFAULT_MAX_LOG_FILE_SIZE}"
        max-file: "${DEFAULT_MAX_LOG_FILE_COUNT}"


  # Summary
  # =======
  # brief: central mqtt message bus / broker
  # dir: mosquitto
  # see also: mosquitto/docker-entrypoint.sh
  #
  # Description
  # ===========
  # This is the main message bus, all mqtt messages are send here. Services can
  # subscribe to topics and will receive messages that was sent to them.
  mqtt-broker:
    restart: "${SERVICE_RESTART_POLICY}"
    image: "iegomez/mosquitto-go-auth:${MQTT_BROKER_MOSQUITTO_IMAGE_TAG}"
    depends_on:
      database:
        condition: service_healthy
      flyway:
        condition: service_completed_successfully
    command: >
      /usr/sbin/mosquitto 
      -c /var/lib/mosquitto/mosquitto.conf
    entrypoint:
      - /docker-entrypoint.sh
    user: "${UID}:${GID}"
    environment:
      MQTT_USER: "${MQTT_USER}"
      MQTT_PASSWORD: "${MQTT_PASSWORD}"
      MQTT_INGEST_USER: "${MQTT_INGEST_USER}"
      MQTT_INGEST_PASSWORD: "${MQTT_INGEST_PASSWORD}"
      MQTT_AUTH_POSTGRES_HOST: "${MQTT_AUTH_POSTGRES_HOST}"
      MQTT_AUTH_POSTGRES_PORT: "${MQTT_AUTH_POSTGRES_PORT}"
      MQTT_AUTH_POSTGRES_USER: "${MQTT_AUTH_POSTGRES_USER}"
      MQTT_AUTH_POSTGRES_PASS: "${MQTT_AUTH_POSTGRES_PASS}"
      MQTT_AUTH_POSTGRES_DB: "${MQTT_AUTH_POSTGRES_DB}"
      MQTT_AUTH_PG_TLSMODE: "${MQTT_AUTH_PG_TLSMODE}"
      FRONTEND_MQTT_USER: "${THING_MANAGEMENT_MQTT_USER}"
      FRONTEND_MQTT_PASS: "${THING_MANAGEMENT_MQTT_PASS}"
    ports:
      - "${MQTT_PORT}:1883"
      - "${MQTT_PORT_SECURE}:8883"
    volumes:
      - "${MQTT_MOSQUITTO_CONFIG}:/etc/mosquitto/config/mosquitto.conf:ro"
      - "${MQTT_MOSQUITTO_TLS_CONFIG}:/etc/mosquitto/config/tls/mosquitto.tls.conf:ro"
      - "${MOSQUITTO_LOCAL_MOUNT_PATH:-mqtt-broker}:/tmp/mosquitto/"
      - "${MQTT_MOSQUITTO_TLS_CERT_PATH}:/mosquitto/config/certs/server.crt:ro"
      - "${MQTT_MOSQUITTO_TLS_KEY_PATH}:/mosquitto/config/certs/server.key:ro"
      - "${MQTT_MOSQUITTO_TLS_CA_PATH}:/mosquitto/config/certs/ca.crt:ro"
      - ./mosquitto/docker-entrypoint.sh:/docker-entrypoint.sh
    tmpfs:
      - /var/lib/mosquitto/:uid=${UID}
    healthcheck:
      test: >
        mosquitto_sub 
        -C 1 
        -t '$$SYS/broker/version'
        -u "${MQTT_USER}"
        -P "${MQTT_PASSWORD}"
        --id docker-compose-healthcheck
      interval: "${MQTT_BROKER_HEALTHCHECK_INTERVAL}"
      start_period: 20s
      timeout: 10s
      retries: 12
    logging:
      options:
        max-size: "${MQTT_BROKER_LOG_SIZE}"
        max-file: "${MQTT_BROKER_FILE_COUNT}"



  # Summary
  # =======
  # brief: visualisation of observations stored in the -> database
  # dir: grafana
  # see also: none
  # admin login:
  #     -> http://localhost/visualization/login
  #     -> user, pass: $GRAFANA_USER, $GRAFANA_PASSWORD  (default: grafana)
  #
  # Description
  # ===========
  # This visualize observations of a group or project that are stored in the database.
  visualization:
    restart: "${SERVICE_RESTART_POLICY}"
    image: "grafana/grafana:${VISUALIZATION_GRAFANA_IMAGE_TAG}"
    user: "${UID}:${GID}"
    environment:
      GF_SECURITY_ADMIN_USER: "${VISUALIZATION_USER}"
      GF_SECURITY_ADMIN_PASSWORD: "${VISUALIZATION_PASSWORD}"
      GF_SERVER_ROOT_URL: "${VISUALIZATION_PROXY_URL}"
      GF_SERVER_SERVE_FROM_SUB_PATH: true
      GF_AUTH_GENERIC_OAUTH_ENABLED: true
      GF_AUTH_GENERIC_OAUTH_NAME: "Helmholtz AAI"
      GF_AUTH_GENERIC_OAUTH_ALLOW_SIGN_UP: true
      GF_AUTH_GENERIC_OAUTH_CLIENT_ID: "${THING_MANAGEMENT_DJANGO_HELMHOLTZ_CLIENT_ID}"
      GF_AUTH_GENERIC_OAUTH_CLIENT_SECRET: "${THING_MANAGEMENT_DJANGO_HELMHOLTZ_CLIENT_SECRET}"
      GF_AUTH_GENERIC_OAUTH_SCOPES: "email profile eduperson_principal_name"
      GF_AUTH_GENERIC_OAUTH_AUTH_URL: "${VISUALIZATION_GENERIC_OAUTH_AUTH_URL}"
      GF_AUTH_GENERIC_OAUTH_TOKEN_URL: "${VISUALIZATION_GENERIC_OAUTH_TOKEN_URL}"
      GF_AUTH_GENERIC_OAUTH_API_URL: "${VISUALIZATION_GENERIC_OAUTH_API_URL}"
      GF_AUTH_GENERIC_OAUTH_LOGIN_ATTRIBUTE_PATH: eduperson_principal_name
      GF_AUTH_OAUTH_SKIP_ORG_ROLE_UPDATE_SYNC: true
      GF_AUTH_GENERIC_OAUTH_SKIP_ORG_ROLE_SYNC: true
    volumes:
      - "${GRAFANA_LOCAL_MOUNT_PATH:-grafana}:/var/lib/grafana"
    healthcheck:
      test:  ["CMD-SHELL", "curl -f http://localhost:3000/api/health || exit 1"]
      start_period: 10s
    logging:
      options:
        max-size: "${DEFAULT_MAX_LOG_FILE_SIZE}"
        max-file: "${DEFAULT_MAX_LOG_FILE_COUNT}"


  # Summary
  # =======
  # brief:
  # dir:
  # see also:
  #
  # Description
  # ===========
  # TODO
  tsmdl:
    image: "registry.hzdr.de/hub-terra/tsmdl-time-series-management-decoupling-layer/tsmdl-api:${TSMDL_IMAGE_TAG}"
    restart: "${SERVICE_RESTART_POLICY}"
    entrypoint: "/app/start.${TSMDL_ENVIRONMENT}.sh"
    environment:
      UFZ_DB_URL: "${DATABASE_ADMIN_DSN}"
      STA_ENDPOINT_URL: "${STA_PROXY_URL}"
      UVICORN_ARGS: "${TSMDL_UVICORN_ARGS}"
      ROOT_PATH: /tsmdl
      ORGANISATION: ufz
    depends_on:
      flyway:
        condition: service_completed_successfully
    logging:
      options:
        max-size: "${DEFAULT_MAX_LOG_FILE_SIZE}"
        max-file: "${DEFAULT_MAX_LOG_FILE_COUNT}"

  # Summary
  # =======
  # brief:
  # dir:
  # see also:
  #
  # Description
  # ===========
  # TODO
  timeio-db-api:
    image: "registry.hzdr.de/ufz-tsm/timeio-db-api/timeio-db-api:${DB_API_IMAGE_TAG}"
    restart: "${SERVICE_RESTART_POLICY}"
    entrypoint: "sh /app/start.sh"
    environment:
      DB_URL: "${DATABASE_ADMIN_DSN}"
      UVICORN_ARGS: "${DB_API_UVICORN_ARGS} --root-path /db_api"
    depends_on:
      flyway:
        condition: service_completed_successfully
    healthcheck:
      test: >
        wget -q http://0.0.0.0:8001/dbhealth -O /dev/null || exit 1
      interval: 10s
      timeout: 10s
      retries: 3
    logging:
      options:
        max-size: "${DB_API_MAX_LOG_FILE_SIZE}"
        max-file: "${DEFAULT_MAX_LOG_FILE_COUNT}"

  # Summary
  # =======
  # brief:
  # dir:
  # see also:
  #
  # Description
  # ===========
  # TODO
  frost:
    image: "${TIMEIO_IMAGE_REGISTRY}/frost:${TIMEIO_FROST_IMAGE_TAG}"
    build:
      context: tomcat
      args:
        BASE_IMAGE_TAG: "${FROST_TOMCAT_BASE_IMAGE_TAG}"
        FROST_VERSION: "${STA_FROST_VERSION}"
        UID: "${UID}"
        GID: "${GID}"
    restart: "${SERVICE_RESTART_POLICY}"
    volumes:
      - tomcat-context:/usr/local/tomcat/conf/Catalina/localhost:ro
    logging:
      options:
        max-size: "${DEFAULT_MAX_LOG_FILE_SIZE}"
        max-file: "${DEFAULT_MAX_LOG_FILE_COUNT}"


  # Summary
  # =======
  # brief:
  # dir:
  # see also:
  #
  # Description
  # ===========
  # TODO
  flyway:
    image: flyway/flyway:${FLYWAY_IMAGE_TAG}
    user: "${UID}:${UID}"
    command: -configFiles=/flyway/conf/flyway.conf -skipCheckForUpdate migrate
    volumes:
      - ./flyway/migrations:/flyway/sql
      - ./flyway/flyway.conf:/flyway/conf/flyway.conf
    environment:
      FLYWAY_URL: "jdbc:postgresql://${DATABASE_ADMIN_HOST}/${DATABASE_ADMIN_DB_NAME}"
      FLYWAY_USER: "${DATABASE_ADMIN_USER}"
      FLYWAY_PASSWORD: "${DATABASE_ADMIN_PASSWORD}"
      FLYWAY_BASELINE_VERSION: "${FLYWAY_BASELINE_VERSION}"
      FLYWAY_PLACEHOLDERS_CONFIGDB_USER: "${CONFIGDB_READONLY_USER}"
      FLYWAY_PLACEHOLDERS_CONFIGDB_PASSWORD: "${CONFIGDB_READONLY_PASSWORD}"
      FLYWAY_PLACEHOLDERS_MQTT_AUTH_DB_USER: "${MQTT_AUTH_POSTGRES_USER}"
      FLYWAY_PLACEHOLDERS_MQTT_AUTH_DB_PASSWORD: "${MQTT_AUTH_POSTGRES_PASS}"
      FLYWAY_PLACEHOLDERS_FRONTEND_DB_USER: "${THING_MANAGEMENT_DATABASE_USER}"
      FLYWAY_PLACEHOLDERS_FRONTEND_DB_PASSWORD: "${THING_MANAGEMENT_DATABASE_PASS}"
      FLYWAY_PLACEHOLDERS_SMS_ACCESS_TYPE: "${SMS_ACCESS_TYPE}"
      FLYWAY_PLACEHOLDERS_SMS_DB_USER: "${SMS_DB_USER}"
      FLYWAY_PLACEHOLDERS_SMS_DB_PASSWORD: "${SMS_DB_PASSWORD}"
      FLYWAY_PLACEHOLDERS_SMS_DB_PORT: "${SMS_DB_PORT}"
      FLYWAY_PLACEHOLDERS_SMS_DB_DB: "${SMS_DB_DB}"
      FLYWAY_PLACEHOLDERS_SMS_DB_HOST: "${SMS_DB_HOST}"
      FLYWAY_PLACEHOLDERS_CV_ACCESS_TYPE: "${CV_ACCESS_TYPE}"
      FLYWAY_PLACEHOLDERS_CV_DB_USER: "${CV_DB_USER}"
      FLYWAY_PLACEHOLDERS_CV_DB_PASSWORD: "${CV_DB_PASSWORD}"
      FLYWAY_PLACEHOLDERS_CV_DB_PORT: "${CV_DB_PORT}"
      FLYWAY_PLACEHOLDERS_CV_DB_DB: "${CV_DB_DB}"
      FLYWAY_PLACEHOLDERS_CV_DB_HOST: "${CV_DB_HOST}"
    depends_on:
      database:
        condition: service_healthy
    logging:
      options:
        max-size: "${DEFAULT_MAX_LOG_FILE_SIZE}"
        max-file: "${DEFAULT_MAX_LOG_FILE_COUNT}"


  # Summary
  # =======
  # brief: A user frontend to add things groups parser etc.
  # dir:
  # see also:
  #
  # Description
  # ===========
  # TODO
  frontend:
    image: "registry.hzdr.de/ufz-tsm/tsm-frontend/tsm-frontend:${THING_MANAGEMENT_IMAGE_TAG}"
    restart: "${SERVICE_RESTART_POLICY}"
    command: >
      bash -c "python3 manage.py migrate
      && python3 manage.py loaddata admin_interface_theme_foundation.json
      && python3 manage.py loaddata ufz_theme.json
      && python3 manage.py loaddata nm_station.json
      && python3 manage.py createsuperuser --noinput
      || echo 'Superuser already created'
      && python3 manage.py collectstatic --noinput
      && gunicorn main.wsgi:application --bind 0.0.0.0:8000 -w 6"
    user: appuser
    volumes:
      - frontend-statics:/home/appuser/app/static
      - sftp-private-keys:/home/appuser/app/sftp-private-keys
      - ./frontend/user.json:/home/appuser/app/tsm/fixtures/user.json
      - ./frontend/thing.json:/home/appuser/app/tsm/fixtures/thing.json
      - ./frontend/nm_station.json:/home/appuser/app/tsm/fixtures/nm_station.json
    entrypoint: ""
    # ports:
    #   - "127.0.0.1:8000:8000"
    environment:
      POSTGRES_HOST: "${THING_MANAGEMENT_DATABASE_HOST}"
      POSTGRES_NAME: "${THING_MANAGEMENT_DATABASE_DB_NAME}"
      POSTGRES_USER: "${THING_MANAGEMENT_DATABASE_USER}"
      POSTGRES_PASSWORD: "${THING_MANAGEMENT_DATABASE_PASS}"
      PUBLISH_THING_TO_BROKER: True
      CREATEDB_POSTGRES_HOST: "${DATABASE_ADMIN_HOST}"
      CREATEDB_POSTGRES_DATABASE: "${DATABASE_ADMIN_DB_NAME}"
      MQTT_BROKER_HOST: "${THING_MANAGEMENT_MQTT_HOST}"
      MQTT_USER: "${THING_MANAGEMENT_MQTT_USER}"
      MQTT_PASSWORD: "${THING_MANAGEMENT_MQTT_PASS}"
      MQTT_CLIENT_ID: frontend
      DJANGO_SUPERUSER_USERNAME: "${THING_MANAGEMENT_DJANGO_SUPERUSER_USERNAME}"
      DJANGO_SUPERUSER_PASSWORD: "${THING_MANAGEMENT_DJANGO_SUPERUSER_PASSWORD}"
      DJANGO_SUPERUSER_EMAIL: "${THING_MANAGEMENT_DJANGO_SUPERUSER_EMAIL}"
      DJANGO_SECRET_KEY: "${THING_MANAGEMENT_DJANGO_SECRET_KEY}"
      DJANGO_DEBUG: "${THING_MANAGEMENT_DJANGO_DEBUG}"
      DJANGO_TRUSTED_ORIGINS: "${THING_MANAGEMENT_DJANGO_TRUSTED_ORIGINS}"
      DJANGO_BASE_PATH: "${THING_MANAGEMENT_DJANGO_BASE_PATH}"
      DJANGO_ALLOWED_HOSTS: "${THING_MANAGEMENT_DJANGO_ALLOWED_HOSTS}"
      POSTGRES_SSLMODE: "${THING_MANAGEMENT_DJANGO_POSTGRES_SSLMODE}"
      DJANGO_HELMHOLTZ_CLIENT_ID: "${THING_MANAGEMENT_DJANGO_HELMHOLTZ_CLIENT_ID}"
      DJANGO_HELMHOLTZ_CLIENT_SECRET: "${THING_MANAGEMENT_DJANGO_HELMHOLTZ_CLIENT_SECRET}"
      DJANGO_HELMHOLTZ_AAI_CONF_URL: "${THING_MANAGEMENT_DJANGO_HELMHOLTZ_AAI_CONF_URL}"
      MINIO_FTP_PORT: "${OBJECT_STORAGE_FTP_PORT}"
      MINIO_SFTP_PORT: "${OBJECT_STORAGE_SFTP_PORT}"
      PROXY_URL: "${PROXY_URL}"
      ALLOWED_VOS: "${THING_MANAGEMENT_ALLOWED_VOS}"
      STA_ROOT_URL: "${THING_MANAGEMENT_STA_ROOT_URL}"
      QAQC_SETTING_SAQC_VERSION: "${THING_MANAGEMENT_QAQC_SETTING_SAQC_VERSION}"
      FERNET_ENCRYPTION_SECRET: "${FERNET_ENCRYPTION_SECRET}"
    depends_on:
      mqtt-broker:
        condition: service_healthy
      worker-configdb-updater:
        condition: service_started
    logging:
      options:
        max-size: "${DEFAULT_MAX_LOG_FILE_SIZE}"
        max-file: "${DEFAULT_MAX_LOG_FILE_COUNT}"


  # Summary
  # =======
  # brief: Make services accessible on single address  (eg. tsm.ufz.de)
  # dir: nginx
  # see also: ./nginx/*.conf
  #
  # Description
  # ===========
  # This maps service endpoints to a path on a main URL, mainly
  #  - the service  frontend       to  URL/frontend
  #  - the service  object-storage to  URL/object-storage
  #  - the service  visualization  to  URL/visualization
  #  - the service  frost          to  URL/sta
  #  - the service  tsmdl          to  URL/tsmdl
  proxy:
    image: "nginxinc/nginx-unprivileged:${PROXY_NGINX_IMAGE_TAG}"
    restart: "${SERVICE_RESTART_POLICY}"
    user: "${UID}:${GID}"
    ports:
      - "${PROXY_PLAIN_PORT_MAPPING}"
      - "${PROXY_TLS_PORT_MAPPING}"
      - "${PROXY_MINIO_PORT_MAPPING}"
    volumes:
      - frontend-statics:/home/appuser/app/static
      - ./nginx/html:/usr/share/nginx/html
      - "./nginx/${PROXY_SITE_CONFIG_FILE}:/etc/nginx/conf.d/default.conf:ro"
      - ./nginx/locations:/etc/nginx/locations:ro
      - "${PROXY_TLS_CERT_PATH}:/etc/ssl/public.crt:ro"
      - "${PROXY_TLS_KEY_PATH}:/etc/ssl/private.key:ro"
    depends_on:
      frontend:
        condition: service_started
      visualization:
        condition: service_started
      object-storage:
        condition: service_started
      tsmdl:
        condition: service_started
      frost:
        condition: service_started
      init:
        condition: service_completed_successfully
    healthcheck:
      test: ["CMD-SHELL", "curl -f http://localhost:80 || exit 1"]
      start_period: 10s
    logging:
      options:
        max-size: "${PROXY_MAX_LOG_FILE_SIZE}"
        max-file: "${DEFAULT_MAX_LOG_FILE_COUNT}"

  # =================================================================
  # SETUP worker (topic: configdb_update)
  # =================================================================

  # fills and updates the config-db from setup mqtt-messages
  # (e.g. topic: frontend-thing-update)
  worker-configdb-updater:
    image: "${TIMEIO_IMAGE_REGISTRY}/configdb-updater:${TIMEIO_CONFIGDB_UPDATER_IMAGE_TAG}"
    build:
      context: .
      dockerfile: configdb_updater/Dockerfile
      args:
        UID: "${UID}"
        BASE_IMAGE_TAG: "${CONFIGDB_UPDATER_PYTHON_BASE_IMAGE_TAG}"
    restart: "${SERVICE_RESTART_POLICY}"
    depends_on:
      mqtt-broker:
        condition: service_healthy
    environment:
      LOG_LEVEL: "${LOG_LEVEL}"
      MQTT_BROKER_HOST: mqtt-broker
      MQTT_BROKER_PORT: 1883
      MQTT_USER: "${MQTT_USER}"
      MQTT_PASSWORD: "${MQTT_PASSWORD}"
      MQTT_CLIENT_ID: configdb-updater
      MQTT_CLEAN_SESSION: "${MQTT_CLEAN_SESSION}"
      MQTT_SUBSCRIBE_QOS: "${MQTT_QOS}"
      MQTT_PUBLISH_TOPIC: "${TOPIC_CONFIG_DB_UPDATE}"
      MQTT_PUBLISH_QOS: "${MQTT_QOS}"
      CONFIGDB_CONNECTION_INITIAL_TIMEOUT: 10
      CONFIGDB_DSN: "${DATABASE_ADMIN_DSN}"
    entrypoint: ["python3", "run_configdb_updater.py"]
    logging:
      options:
        max-size: "${DEFAULT_MAX_LOG_FILE_SIZE}"
        max-file: "${DEFAULT_MAX_LOG_FILE_COUNT}"

  # brief: create a new bucket for a Thing in S3 storage
  worker-object-storage-setup:
    image: "${TIMEIO_IMAGE_REGISTRY}/dispatcher:${TIMEIO_DISPATCHER_IMAGE_TAG}"
    build:
      context: .
      dockerfile: dispatcher/Dockerfile
      args:
        UID: "${UID}"
        BASE_IMAGE_TAG: "${DISPATCHER_DEBIAN_BASE_IMAGE_TAG}"
    restart: "${SERVICE_RESTART_POLICY}"
    depends_on:
      mqtt-broker:
        condition: service_healthy
      object-storage:
        condition: service_healthy
      timeio-db-api:
        condition: service_healthy
    environment:
      LOG_LEVEL: "${LOG_LEVEL}"
      TOPIC: "${TOPIC_CONFIG_DB_UPDATE}"
      MQTT_BROKER: mqtt-broker:1883
      MQTT_USER: "${MQTT_USER}"
      MQTT_PASSWORD: "${MQTT_PASSWORD}"
      MQTT_CLIENT_ID: object-storage-setup
      MQTT_CLEAN_SESSION: "${MQTT_CLEAN_SESSION}"
      MQTT_QOS: "${MQTT_QOS}"
      MINIO_SECURE: "${OBJECT_STORAGE_SECURE}"
      MINIO_URL: "${OBJECT_STORAGE_HOST}"
      MINIO_ACCESS_KEY: "${OBJECT_STORAGE_ROOT_USER}"
      MINIO_SECURE_KEY: "${OBJECT_STORAGE_ROOT_PASSWORD}"
      DB_API_BASE_URL: "${DB_API_BASE_URL}"
      JOURNALING: "${JOURNALING}"
      FERNET_ENCRYPTION_SECRET: "${FERNET_ENCRYPTION_SECRET}"
      CONFIGDB_DSN: "${CONFIGDB_READONLY_DSN}"
    entrypoint: ["python3", "setup_minio.py"]
    logging:
      options:
        max-size: "${DEFAULT_MAX_LOG_FILE_SIZE}"
        max-file: "${DEFAULT_MAX_LOG_FILE_COUNT}"


  # Summary
  # =======
  # brief:  create things in project-DB
  #
  # Description
  # ===========
  # - create a new DB for a project, if not it not already exist
  # - create/update a thing in DB
  # - create/update frost view for the thing
  worker-db-setup:
    image: "${TIMEIO_IMAGE_REGISTRY}/dispatcher:${TIMEIO_DISPATCHER_IMAGE_TAG}"
    build:
      context: .
      dockerfile: dispatcher/Dockerfile
      args:
        UID: "${UID}"
        BASE_IMAGE_TAG: "${DISPATCHER_DEBIAN_BASE_IMAGE_TAG}"
    restart: "${SERVICE_RESTART_POLICY}"
    depends_on:
      mqtt-broker:
        condition: service_healthy
      database:
        condition: service_healthy
      timeio-db-api:
        condition: service_healthy
    environment:
      LOG_LEVEL: "${LOG_LEVEL}"
      TOPIC: "${TOPIC_CONFIG_DB_UPDATE}"
      MQTT_BROKER: mqtt-broker:1883
      MQTT_USER: "${MQTT_USER}"
      MQTT_PASSWORD: "${MQTT_PASSWORD}"
      MQTT_CLIENT_ID: db-setup
      MQTT_CLEAN_SESSION: "${MQTT_CLEAN_SESSION}"
      MQTT_QOS: "${MQTT_QOS}"
      DATABASE_URL: "${DATABASE_ADMIN_DSN}"
      SMS_URL: "${SMS_URL}"
      CV_URL: "${CV_URL}"
      DB_API_BASE_URL: "${DB_API_BASE_URL}"
      JOURNALING: "${JOURNALING}"
      FERNET_ENCRYPTION_SECRET: "${FERNET_ENCRYPTION_SECRET}"
      CONFIGDB_DSN: "${CONFIGDB_READONLY_DSN}"
    entrypoint: ["python3", "setup_user_database.py"]
    logging:
      options:
        max-size: "${DEFAULT_MAX_LOG_FILE_SIZE}"
        max-file: "${DEFAULT_MAX_LOG_FILE_COUNT}"


  worker-frost-setup:
    image: "${TIMEIO_IMAGE_REGISTRY}/dispatcher:${TIMEIO_DISPATCHER_IMAGE_TAG}"
    build:
      context: .
      dockerfile: dispatcher/Dockerfile
      args:
        UID: "${UID}"
        BASE_IMAGE_TAG: "${DISPATCHER_DEBIAN_BASE_IMAGE_TAG}"
    restart: "${SERVICE_RESTART_POLICY}"
    depends_on:
      mqtt-broker:
        condition: service_healthy
      database:
        condition: service_healthy
      timeio-db-api:
        condition: service_healthy
    volumes:
      - tomcat-context:/home/appuser/app/src/frost_context_files:rw
    environment:
      LOG_LEVEL: "${LOG_LEVEL}"
      TOPIC: "${TOPIC_CONFIG_DB_UPDATE}"
      MQTT_BROKER: mqtt-broker:1883
      MQTT_USER: "${MQTT_USER}"
      MQTT_PASSWORD: "${MQTT_PASSWORD}"
      MQTT_CLIENT_ID: frost-setup
      MQTT_CLEAN_SESSION: "${MQTT_CLEAN_SESSION}"
      MQTT_QOS: "${MQTT_QOS}"
      TOMCAT_PROXY_URL: "${STA_PROXY_URL}"
      DB_API_BASE_URL: "${DB_API_BASE_URL}"
      JOURNALING: "${JOURNALING}"
      FERNET_ENCRYPTION_SECRET: "${FERNET_ENCRYPTION_SECRET}"
      CONFIGDB_DSN: "${CONFIGDB_READONLY_DSN}"
    entrypoint: ["python3", "setup_frost.py"]
    logging:
      options:
        max-size: "${DEFAULT_MAX_LOG_FILE_SIZE}"
        max-file: "${DEFAULT_MAX_LOG_FILE_COUNT}"


  # brief: Add user to mqtt_auth DB, so they are allowed to use mqtt
  worker-mqtt-user-creation:
    image: "${TIMEIO_IMAGE_REGISTRY}/dispatcher:${TIMEIO_DISPATCHER_IMAGE_TAG}"
    build:
      context: .
      dockerfile: dispatcher/Dockerfile
      args:
        UID: "${UID}"
        BASE_IMAGE_TAG: "${DISPATCHER_DEBIAN_BASE_IMAGE_TAG}"
    restart: "${SERVICE_RESTART_POLICY}"
    depends_on:
      mqtt-broker:
        condition: service_healthy
      database:
        condition: service_healthy
      timeio-db-api:
        condition: service_healthy
    environment:
      LOG_LEVEL: "${LOG_LEVEL}"
      TOPIC: "${TOPIC_CONFIG_DB_UPDATE}"
      MQTT_BROKER: mqtt-broker:1883
      MQTT_USER: "${MQTT_USER}"
      MQTT_PASSWORD: "${MQTT_PASSWORD}"
      MQTT_CLIENT_ID: mqtt-user-creation
      MQTT_CLEAN_SESSION: "${MQTT_CLEAN_SESSION}"
      MQTT_QOS: "${MQTT_QOS}"
      DATABASE_URL: "${DATABASE_ADMIN_DSN}"
      DB_API_BASE_URL: "${DB_API_BASE_URL}"
      JOURNALING: "${JOURNALING}"
      CONFIGDB_DSN: "${CONFIGDB_READONLY_DSN}"
    entrypoint: ["python3", "setup_mqtt_user.py"]
    logging:
      options:
        max-size: "${DEFAULT_MAX_LOG_FILE_SIZE}"
        max-file: "${DEFAULT_MAX_LOG_FILE_COUNT}"


  worker-grafana-dashboard:
    image: "${TIMEIO_IMAGE_REGISTRY}/dispatcher:${TIMEIO_DISPATCHER_IMAGE_TAG}"
    build:
      context: .
      dockerfile: dispatcher/Dockerfile
      args:
        UID: "${UID}"
        BASE_IMAGE_TAG: "${DISPATCHER_DEBIAN_BASE_IMAGE_TAG}"
    restart: "${SERVICE_RESTART_POLICY}"
    depends_on:
      mqtt-broker:
        condition: service_healthy
      visualization:
        condition: service_started
      timeio-db-api:
        condition: service_healthy
    environment:
      LOG_LEVEL: "${LOG_LEVEL}"
      TOPIC: "${TOPIC_CONFIG_DB_UPDATE}"
      MQTT_BROKER: mqtt-broker:1883
      MQTT_USER: "${MQTT_USER}"
      MQTT_PASSWORD: "${MQTT_PASSWORD}"
      MQTT_CLIENT_ID: grafana-dashboard
      MQTT_CLEAN_SESSION: "${MQTT_CLEAN_SESSION}"
      MQTT_QOS: "${MQTT_QOS}"
      GRAFANA_URL: "${VISUALIZATION_URL}"
      GRAFANA_USER: "${VISUALIZATION_USER}"
      GRAFANA_PASSWORD: "${VISUALIZATION_PASSWORD}"
      GRAFANA_DEFAULT_DATASOURCE_SSLMODE: "${VISUALIZATION_DEFAULT_DATASOURCE_SSLMODE}"
      DB_API_BASE_URL: "${DB_API_BASE_URL}"
      JOURNALING: "${JOURNALING}"
      FERNET_ENCRYPTION_SECRET: "${FERNET_ENCRYPTION_SECRET}"
      CONFIGDB_DSN: "${CONFIGDB_READONLY_DSN}"
    entrypoint: ["python3", "setup_grafana_dashboard.py"]
    logging:
      options:
        max-size: "${DEFAULT_MAX_LOG_FILE_SIZE}"
        max-file: "${DEFAULT_MAX_LOG_FILE_COUNT}"


  # =================================================================
  # Ingest worker (incoming observations)
  # =================================================================

  worker-file-ingest:
    image: "${TIMEIO_IMAGE_REGISTRY}/dispatcher:${TIMEIO_DISPATCHER_IMAGE_TAG}"
    build:
      context: .
      dockerfile: dispatcher/Dockerfile
      args:
        UID: "${UID}"
        BASE_IMAGE_TAG: "${DISPATCHER_DEBIAN_BASE_IMAGE_TAG}"
    restart: "${SERVICE_RESTART_POLICY}"
    depends_on:
      mqtt-broker:
        condition: service_healthy
      object-storage:
        condition: service_healthy
      timeio-db-api:
        condition: service_healthy
    environment:
      LOG_LEVEL: "${LOG_LEVEL}"
      TOPIC: object_storage_notification
      MQTT_BROKER: mqtt-broker:1883
      MQTT_USER: "${MQTT_USER}"
      MQTT_PASSWORD: "${MQTT_PASSWORD}"
      MQTT_CLIENT_ID: file-ingest
      MQTT_CLEAN_SESSION: "${MQTT_CLEAN_SESSION}"
      MQTT_QOS: "${MQTT_QOS}"
      TOPIC_DATA_PARSED: "${TOPIC_DATA_PARSED}"
      MINIO_SECURE: "${OBJECT_STORAGE_SECURE}"
      MINIO_URL: "${OBJECT_STORAGE_HOST}"
      MINIO_ACCESS_KEY: "${OBJECT_STORAGE_ROOT_USER}"
      MINIO_SECURE_KEY: "${OBJECT_STORAGE_ROOT_PASSWORD}"
      CONFIGDB_DSN: "${CONFIGDB_READONLY_DSN}"
      DB_API_BASE_URL: "${DB_API_BASE_URL}"
      JOURNALING: "${JOURNALING}"
    entrypoint: ["python3", "run_file_ingest.py"]
    logging:
      options:
        max-size: "${WROKER_FILE_INGEST_MAX_LOG_FILE_SIZE}"
        max-file: "${DEFAULT_MAX_LOG_FILE_COUNT}"


  worker-run-qaqc:
    image: "${TIMEIO_IMAGE_REGISTRY}/dispatcher:${TIMEIO_DISPATCHER_IMAGE_TAG}"
    build:
      context: .
      dockerfile: dispatcher/Dockerfile
      args:
        UID: "${UID}"
        BASE_IMAGE_TAG: "${DISPATCHER_DEBIAN_BASE_IMAGE_TAG}"
    restart: "${SERVICE_RESTART_POLICY}"
    depends_on:
      mqtt-broker:
        condition: service_healthy
      database:
        condition: service_healthy
      timeio-db-api:
        condition: service_healthy
    environment:
      LOG_LEVEL: "${LOG_LEVEL}"
      TOPIC: "${TOPIC_DATA_PARSED}"
      MQTT_BROKER: mqtt-broker:1883
      MQTT_USER: "${MQTT_USER}"
      MQTT_PASSWORD: "${MQTT_PASSWORD}"
      MQTT_CLIENT_ID: worker-qaqc
      MQTT_CLEAN_SESSION: "${MQTT_CLEAN_SESSION}"
      MQTT_QOS: "${MQTT_QOS}"
      TOPIC_QC_DONE: qaqc_done
      TOPIC_QC_DONE_QOS: "${MQTT_QOS}"
      DATABASE_DSN: "${DATABASE_ADMIN_DSN}"
      DB_API_BASE_URL: "${DB_API_BASE_URL}"
      JOURNALING: "${JOURNALING}"
    entrypoint: ["python3", "run_qc.py"]
    logging:
      options:
        max-size: "${WORKER_RUN_QAQC_MAX_LOG_FILE_SIZE}"
        max-file: "${DEFAULT_MAX_LOG_FILE_COUNT}"


  worker-mqtt-ingest:
    image: "${TIMEIO_IMAGE_REGISTRY}/dispatcher:${TIMEIO_DISPATCHER_IMAGE_TAG}"
    build:
      context: .
      dockerfile: dispatcher/Dockerfile
      args:
        UID: "${UID}"
        BASE_IMAGE_TAG: "${DISPATCHER_DEBIAN_BASE_IMAGE_TAG}"
    restart: "${SERVICE_RESTART_POLICY}"
    depends_on:
      mqtt-broker:
        condition: service_healthy
      database:
        condition: service_healthy
      timeio-db-api:
        condition: service_healthy
    environment:
      LOG_LEVEL: "${LOG_LEVEL}"
      TOPIC: mqtt_ingest/#
      MQTT_BROKER: mqtt-broker:1883
      MQTT_USER: "${MQTT_INGEST_USER}"
      MQTT_PASSWORD: "${MQTT_INGEST_PASSWORD}"
      MQTT_CLIENT_ID: mqtt-ingest
      MQTT_CLEAN_SESSION: "${MQTT_CLEAN_SESSION}"
      MQTT_QOS: "${MQTT_QOS}"
      TOPIC_DATA_PARSED: "${TOPIC_DATA_PARSED}"
      CONFIGDB_DSN: "${CONFIGDB_READONLY_DSN}"
      DB_API_BASE_URL: "${DB_API_BASE_URL}"
      JOURNALING: "${JOURNALING}"
    entrypoint: ["python3", "run_mqtt_ingest.py"]
    logging:
      options:
        max-size: "${DEFAULT_MAX_LOG_FILE_SIZE}"
        max-file: "${DEFAULT_MAX_LOG_FILE_COUNT}"


  worker-crontab-setup:
    image: "${TIMEIO_IMAGE_REGISTRY}/dispatcher:${TIMEIO_DISPATCHER_IMAGE_TAG}"
    build:
      context: .
      dockerfile: dispatcher/Dockerfile
      args:
        UID: "${UID}"
        BASE_IMAGE_TAG: "${DISPATCHER_DEBIAN_BASE_IMAGE_TAG}"
    restart: "${SERVICE_RESTART_POLICY}"
    depends_on:
        mqtt-broker:
          condition: service_healthy
        init:
          condition: service_completed_successfully
        timeio-db-api:
          condition: service_healthy
    environment:
      LOG_LEVEL: "${LOG_LEVEL}"
      TOPIC: "${TOPIC_CONFIG_DB_UPDATE}"
      MQTT_BROKER: mqtt-broker:1883
      MQTT_USER: "${MQTT_USER}"
      MQTT_PASSWORD: "${MQTT_PASSWORD}"
      MQTT_CLIENT_ID: crontab-setup
      MQTT_CLEAN_SESSION: "${MQTT_CLEAN_SESSION}"
      MQTT_QOS: "${MQTT_QOS}"
      DB_API_BASE_URL: "${DB_API_BASE_URL}"
      JOURNALING: "${JOURNALING}"
      CONFIGDB_DSN: "${CONFIGDB_READONLY_DSN}"
    entrypoint: ["python3", "setup_crontab.py"]
    volumes:
      - ./cron/crontab.txt:/tmp/cron/crontab.txt
    logging:
      options:
        max-size: "${DEFAULT_MAX_LOG_FILE_SIZE}"
        max-file: "${DEFAULT_MAX_LOG_FILE_COUNT}"

  # =================================================================
  # other worker
  # =================================================================

  worker-grafana-user-orgs:
    image: "${TIMEIO_IMAGE_REGISTRY}/dispatcher:${TIMEIO_DISPATCHER_IMAGE_TAG}"
    build:
      context: .
      dockerfile: dispatcher/Dockerfile
      args:
        UID: "${UID}"
        BASE_IMAGE_TAG: "${DISPATCHER_DEBIAN_BASE_IMAGE_TAG}"
    restart: "${SERVICE_RESTART_POLICY}"
    depends_on:
      mqtt-broker:
        condition: service_healthy
      visualization:
        condition: service_started
      timeio-db-api:
        condition: service_healthy
    environment:
      LOG_LEVEL: "${LOG_LEVEL}"
      TOPIC: user_login
      MQTT_BROKER: mqtt-broker:1883
      MQTT_USER: "${MQTT_USER}"
      MQTT_PASSWORD: "${MQTT_PASSWORD}"
      MQTT_CLIENT_ID: grafana-user-orgs
      MQTT_CLEAN_SESSION: "${MQTT_CLEAN_SESSION}"
      MQTT_QOS: "${MQTT_QOS}"
      GRAFANA_URL: "${VISUALIZATION_URL}"
      GRAFANA_USER: "${VISUALIZATION_USER}"
      GRAFANA_PASSWORD: "${VISUALIZATION_PASSWORD}"
      ALLOWED_VOS: "${THING_MANAGEMENT_ALLOWED_VOS}"
      DB_API_BASE_URL: "${DB_API_BASE_URL}"
      JOURNALING: "${JOURNALING}"
    entrypoint: ["python3", "setup_grafana_user.py"]
    logging:
      options:
        max-size: "${DEFAULT_MAX_LOG_FILE_SIZE}"
        max-file: "${DEFAULT_MAX_LOG_FILE_COUNT}"

  # Summary
  # =======
  # brief:  trigger sync of several ext_apis
  #
  # Description
  # ===========
  # Fetches data from the respective extAPI and inserts it into TimeIO via the DB API.
  worker-sync-extapis:
    image: "${TIMEIO_IMAGE_REGISTRY}/dispatcher:${TIMEIO_DISPATCHER_IMAGE_TAG}"
    build:
      context: .
      dockerfile: dispatcher/Dockerfile
      args:
        UID: "${UID}"
        BASE_IMAGE_TAG: "${DISPATCHER_DEBIAN_BASE_IMAGE_TAG}"
    restart: "${SERVICE_RESTART_POLICY}"
    depends_on:
      mqtt-broker:
        condition: service_healthy
      init:
        condition: service_completed_successfully
      timeio-db-api:
        condition: service_healthy
    environment:
      LOG_LEVEL: "${LOG_LEVEL}"
      TOPIC: sync_ext_apis
      MQTT_BROKER: mqtt-broker:1883
      MQTT_USER: "${MQTT_USER}"
      MQTT_PASSWORD: "${MQTT_PASSWORD}"
      MQTT_CLIENT_ID: sync-ext-apis
      MQTT_CLEAN_SESSION: "${MQTT_CLEAN_SESSION}"
      MQTT_QOS: "${MQTT_QOS}"
      DB_API_BASE_URL: "${DB_API_BASE_URL}"
      JOURNALING: "${JOURNALING}"
      FERNET_ENCRYPTION_SECRET: "${FERNET_ENCRYPTION_SECRET}"
      CONFIGDB_DSN: "${CONFIGDB_READONLY_DSN}"
    entrypoint: ["python3", "sync_extapi_manager.py"]


  cron-scheduler:
    image: "${TIMEIO_IMAGE_REGISTRY}/cron-scheduler:${TIMEIO_CRON_SCHEDULER_IMAGE_TAG}"
    build:
      context: .
      dockerfile: cron/Dockerfile
      args:
        UID: "${UID}"
        BASE_IMAGE_TAG: "${CRON_SCHEDULER_DEBIAN_BASE_IMAGE_TAG}"
    restart: "${SERVICE_RESTART_POLICY}"
    # Prevent blocking/slowing-down of other services if many scheduler jobs occur at
    # the same time. Cap the processing power to equivalent of one CPU of the system.
    cpus: 0.5
    mem_limit: 4g
    environment:
      SETUP_SERVICE: "${CRON_SETUP_SERVICE}"
      CREATEDB_POSTGRES_USER: "${CRON_DATABASE_ADMIN_USER}"
      CREATEDB_POSTGRES_PASSWORD: "${CRON_DATABASE_ADMIN_PASSWORD}"
      CREATEDB_POSTGRES_HOST: "${CRON_DATABASE_ADMIN_HOST}"
      CREATEDB_POSTGRES_DATABASE: "${CRON_DATABASE_ADMIN_DB_NAME}"
      SMS_ACCESS_TYPE: "${CRON_SMS_ACCESS_TYPE}"
      SMS_API_URL: "${CRON_SMS_API_URL}"
      SMS_API_TOKEN: "${CRON_SMS_API_TOKEN}"
      CV_ACCESS_TYPE: "${CRON_CV_ACCESS_TYPE}"
      CV_API_URL: "${CRON_CV_API_URL}"
      # The following is needed for sftp sync jobs
      LOG_LEVEL: "${LOG_LEVEL}"
      MINIO_URL: "${OBJECT_STORAGE_HOST}"
      MINIO_USER: "${OBJECT_STORAGE_ROOT_USER}"
      MINIO_PASSWORD: "${OBJECT_STORAGE_ROOT_PASSWORD}"
      MINIO_SECURE: "${OBJECT_STORAGE_SECURE}"
      CONFIGDB_DSN: "${CONFIGDB_READONLY_DSN}"
      DB_API_BASE_URL: "${DB_API_BASE_URL}"
      MQTT_BROKER: mqtt-broker:1883
      MQTT_USER: "${MQTT_USER}"
      MQTT_PASSWORD: "${MQTT_PASSWORD}"
      MQTT_CLIENT_ID: cron-scheduler
      MQTT_CLEAN_SESSION: "${MQTT_CLEAN_SESSION}"
      MQTT_QOS: "${MQTT_QOS}"
      FERNET_ENCRYPTION_SECRET: "${FERNET_ENCRYPTION_SECRET}"
      JOURNALING: "${JOURNALING}"
      API_SYNC_TOPIC: sync_ext_apis
    depends_on:
      init:
        condition: service_completed_successfully
    healthcheck:
      test: /supercronic-health.sh || exit 1
      interval: 5s
      timeout: 3s
      retries: 5
    volumes:
      - ./cron/crontab.txt:/tmp/cron/crontab.txt:ro
      - ./src:/scripts:ro
      - sftp-private-keys:/sftp-private-keys:ro
    logging:
      options:
        max-size: "${CRON_SCHEDULER_MAX_LOG_FILE_SIZE}"
        max-file: "${DEFAULT_MAX_LOG_FILE_COUNT}"

  mqtt-cat:
    restart: "${SERVICE_RESTART_POLICY}"
    image: "eclipse-mosquitto:${MQTT_CAT_MOSQUITTO_IMAGE_TAG}"
    depends_on:
      mqtt-broker:
        condition: service_started
    logging:
      options:
        max-size: "${MQTT_CAT_LOG_SIZE}"
        max-file: "${MQTT_CAT_FILE_COUNT}"
    command: >
      mosquitto_sub --pretty -v 
      -h mqtt-broker  
      -t "#" 
      -u "${MQTT_USER}" 
      -P "${MQTT_PASSWORD}"
      --id "mqtt-cat"

  monitoring:
    image: "gcr.io/cadvisor/cadvisor:${MONITORING_CADVISOR_IMAGE_TAG}"
    restart: "${SERVICE_RESTART_POLICY}"
    container_name: cadvisor
    ports:
      - "${MONITORING_PORT}:8080"
    volumes:
      - /:/rootfs:ro
      - /var/run:/var/run:ro
      - /sys:/sys:ro
      - /var/lib/docker/:/var/lib/docker:ro
    logging:
      options:
        max-size: "${DEFAULT_MAX_LOG_FILE_SIZE}"
        max-file: "${DEFAULT_MAX_LOG_FILE_COUNT}"

volumes:
  frontend-statics:
  sftp-private-keys:
  tomcat-context:
  database:
  grafana:
  mosquitto:
  minio:<|MERGE_RESOLUTION|>--- conflicted
+++ resolved
@@ -29,6 +29,8 @@
       - "${MOSQUITTO_LOCAL_MOUNT_PATH:-mosquitto}:/tmp/mosquitto"
       - "${DATABASE_LOCAL_MOUNT_PATH:-database}:/tmp/database"
       - "${TOMCAT_LOCAL_MOUNT_PATH:-tomcat-context}:/tmp/tomcat"
+      - ./nginx/html/:/home/tsm/html
+      - ./cron:/tmp/cron
     logging:
       options:
         max-size: "${DEFAULT_MAX_LOG_FILE_SIZE}"
@@ -69,17 +71,8 @@
       POSTGRES_PASSWORD: "${DATABASE_PASSWORD}"
       PGDATA: /var/lib/postgresql/data/pgdata
     volumes:
-<<<<<<< HEAD
-      - ./postgres/postgres-force-ssl.sh:/docker-entrypoint-initdb.d/postgres-force-ssl.sh
       - "${DATABASE_MOUNT_PATH:-database}:/var/lib/postgresql/data"
-      - "${DATABASE_TLS_CERT_PATH}:/var/lib/postgresql/server.crt"
-      - "${DATABASE_TLS_KEY_PATH}:/var/lib/postgresql/server.key"
-    user: "${UID}:${GID}"
-    command: "${DATABASE_POSTGRES_EXTRA_PARAMS}"
-=======
-      - ./data/postgres/data:/var/lib/postgresql/data
     user: "$UID"
->>>>>>> ea95a13f
     healthcheck:
       test: ["CMD-SHELL", "pg_isready -U $DATABASE_USER"]
       interval: "${DATABASE_HEALTHCHECK_INTERVAL}"
@@ -138,7 +131,7 @@
       - "${OBJECT_STORAGE_FTP_TLS_CRT}:/minio/certs/minio-ftp.crt:ro"
       - "${OBJECT_STORAGE_FTP_TLS_KEY}:/minio/certs/minio-ftp.key:ro"
       # SSH Server key to provide constant ssh host key
-      - "${OBJECT_STORAGE_SFTP_HOSTKEY}:/certs/id_ed25519:ro"
+      - "${OBJECT_STORAGE_SFTP_HOSTKEY}:/minio/certs/id_ed25519:ro"
     user: "${UID}:${GID}"
     command: >
       server
@@ -205,7 +198,7 @@
     volumes:
       - "${MQTT_MOSQUITTO_CONFIG}:/etc/mosquitto/config/mosquitto.conf:ro"
       - "${MQTT_MOSQUITTO_TLS_CONFIG}:/etc/mosquitto/config/tls/mosquitto.tls.conf:ro"
-      - "${MOSQUITTO_LOCAL_MOUNT_PATH:-mqtt-broker}:/tmp/mosquitto/"
+      - "${MOSQUITTO_LOCAL_MOUNT_PATH:-mosquitto}:/tmp/mosquitto/"
       - "${MQTT_MOSQUITTO_TLS_CERT_PATH}:/mosquitto/config/certs/server.crt:ro"
       - "${MQTT_MOSQUITTO_TLS_KEY_PATH}:/mosquitto/config/certs/server.key:ro"
       - "${MQTT_MOSQUITTO_TLS_CA_PATH}:/mosquitto/config/certs/ca.crt:ro"
