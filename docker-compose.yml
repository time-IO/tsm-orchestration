--- conflicted
+++ resolved
@@ -66,21 +66,8 @@
       POSTGRES_PASSWORD: "${POSTGRES_PASSWORD}"
       PGDATA: /var/lib/postgresql/data/pgdata
     volumes:
-<<<<<<< HEAD
-=======
-      - ./postgres/sms_db/sms_ddl.sql:/sql/sms/sms_ddl.sql
-      - ./postgres/sms_db/sms_foreign_tables.sql:/sql/sms/sms_foreign_tables.sql
-      - ./postgres/sms_db/sms_init_tables.sh:/docker-entrypoint-initdb.d/01_sms_init_tables.sh
-      - ./postgres/sms_cv_db/sms_cv_ddl.sql:/sql/sms_cv/sms_cv_ddl.sql
-      - ./postgres/sms_cv_db/sms_cv_foreign_tables.sql:/sql/sms_cv/sms_cv_foreign_tables.sql
-      - ./postgres/sms_cv_db/sms_cv_init_tables.sh:/docker-entrypoint-initdb.d/02_sms_cv_init_tables.sh
+      - ./data/postgres/data:/var/lib/postgresql/data
       - ./postgres/postgres-force-ssl.sh:/docker-entrypoint-initdb.d/postgres-force-ssl.sh
-      - ./postgres/postgis.sh:/docker-entrypoint-initdb.d/03_postgis.sh
-      - ./mosquitto/mosquitto-go-auth.sh:/docker-entrypoint-initdb.d/mosquitto-go-auth.sh:ro
-      - ./frontend/frontend-database.sh:/docker-entrypoint-initdb.d/frontend-database.sh:ro
-      - ./dispatcher/s3_to_db.sh:/docker-entrypoint-initdb.d/s3_to_db.sh:ro
->>>>>>> 07635332
-      - ./data/postgres/data:/var/lib/postgresql/data
       - "${POSTGRES_TLS_CERT_PATH}:/var/lib/postgresql/server.crt"
       - "${POSTGRES_TLS_KEY_PATH}:/var/lib/postgresql/server.key"
     user: "${UID}:${GID}"
