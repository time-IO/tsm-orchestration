---
services:


  # Summary
  # =======
  # brief: create certificates
  # dir: init
  # see also: init/Dockerfile
  #
  # Description
  # ===========
  # This service run init/init.sh, which create and install
  # ssl certificates for minio and sftp
  init:
    build:
      context: init
      args:
        UID: "${UID}"
        GID: "${GID}"
    restart: no
    user: "${UID}:${GID}"
    volumes:
      - "${MINIO_DIR}/certs/:/tmp/certs"
      - ./nginx/html/:/home/tsm/html
      - ./cron:/tmp/cron


  # Summary
  # =======
  # brief: central database
  # dir: data/postgres mosquitto frontend dispatcher
  # see also:
  #     - data/postgres/Dockerfile,
  #     - scripts mentioned in the 'volumes' section below
  # admin login:
  #     - TODO: replace with correct $ENVVARS
  #     - `psql postgresql:// POSTGRES_USER : POSTGRES_PASSWORD @ HOST?? : PORT?? / DATABASE??`
  #     - `psql postgresql://postgres:postgres@localhost:5432/postgres`
  #
  # Description
  # ===========
  # This service provide database(s) for other services, namely
  # 1. a database for each group/project to store the things and the observations
  # 2. 'mqtt_auth' database for the service 'mqtt-broker'. It holds the mqtt-user,
  #   which are allowed to send data to the broker
  # 3. 's3map_db' database, for some worker-services. It maps group specific
  #   object-storage buckets to things and corresponding databases (see 1.)
  # 4. the 'frontenddb' database for the service 'frontend', which use django
  # 5. SMS: TODO
  # 6. SMS_CV: TODO
  # To see how and where the creation of each db is defined see in the volumes section
  # for the scripts, which gets mounted and executed on startup.
  database:
    restart: "${RESTART}"
    # image: timescale/timescaledb:${DATABASE_IMAGE_TAG-pg14}
    build:
      context: postgres
      args:
        UID: "${UID}"
        DATABASE_IMAGE_TAG: "${DATABASE_IMAGE_TAG}"
    ports:
      - "${POSTGRES_PORT}:5432"
    environment:
      POSTGRES_USER: "${POSTGRES_USER}"
      POSTGRES_PASSWORD: "${POSTGRES_PASSWORD}"
      PGDATA: /var/lib/postgresql/data/pgdata
    volumes:
      - ./data/postgres/data:/var/lib/postgresql/data
      - ./postgres/postgres-force-ssl.sh:/docker-entrypoint-initdb.d/postgres-force-ssl.sh
      - "${POSTGRES_TLS_CERT_PATH}:/var/lib/postgresql/server.crt"
      - "${POSTGRES_TLS_KEY_PATH}:/var/lib/postgresql/server.key"
    user: "${UID}:${GID}"
    command: "${POSTGRES_EXTRA_PARAMS}"
    healthcheck:
      test: ["CMD-SHELL", "pg_isready -U $POSTGRES_USER"]
      interval: "${POSTGRES_HEALTHCHECK_INTERVAL}"
      timeout: 5s
      retries: 10

  # Summary
  # =======
  # brief: raw storage for observation files
  # dir: none
  # see also: none
  # mqtt-topics: "object_storage_notification" (send)
  # admin login:
  #     -> http://localhost/object-storage/login
  #     -> user, pass: $MINIO_ROOT_USER, $MINIO_ROOT_PASSWORD  (default: minioadmin)
  #
  # Description
  # ===========
  # The 'object-storage' aka. 'raw-data-storage' (or simply 'the minio' or 'S3') is
  # a file based storage for the users to upload raw data files (e.g. some
  # observations as a CSV).
  # The upload can be done via (S)FTP or via a client or via a web frontend. The storage
  # sends mqtt messages to the broker on file upload (and other events).
  object-storage:
    image: "minio/minio:${OBJECT_STORAGE_IMAGE_TAG}"
    restart: "${RESTART}"
    ports:
      - "${MINIO_SFTP_PORT}:22"
      - "${MINIO_FTP_PORT}:21"
      - "${MINIO_FTP_PASV_PORTS}"
    depends_on:
      mqtt-broker:
        condition: service_started
      init:
        condition: service_completed_successfully
    environment:
      MINIO_ROOT_USER: "${MINIO_ROOT_USER}"
      MINIO_ROOT_PASSWORD: "${MINIO_ROOT_PASSWORD}"
      MINIO_BROWSER_REDIRECT_URL: "${MINIO_BROWSER_REDIRECT_URL}"
      MINIO_NOTIFY_MQTT_ENABLE_LOCAL_BROKER: on
      MINIO_NOTIFY_MQTT_BROKER_LOCAL_BROKER: tcp://mqtt-broker:1883
      MINIO_NOTIFY_MQTT_TOPIC_LOCAL_BROKER: object_storage_notification
      MINIO_NOTIFY_MQTT_USERNAME_LOCAL_BROKER: "${MQTT_USER}"
      MINIO_NOTIFY_MQTT_PASSWORD_LOCAL_BROKER: "${MQTT_PASSWORD}"
      MINIO_NOTIFY_MQTT_KEEP_ALIVE_INTERVAL_LOCAL_BROKER: 60s
      MINIO_NOTIFY_MQTT_QOS_LOCAL_BROKER: "${MQTT_QOS}"
      MINIO_NOTIFY_MQTT_RECONNECT_INTERVAL_LOCAL_BROKER: 60s
      #      MINIO_NOTIFY_MQTT_QUEUE_DIR_LOCAL_BROKER: "<string>"
      #      MINIO_NOTIFY_MQTT_QUEUE_LIMIT_LOCAL_BROKER: "<string>"
      #      MINIO_NOTIFY_MQTT_COMMENT_LOCAL_BROKER: "<string>"
      MINIO_SERVER_URL: "${MINIO_SERVER_URL}"
    volumes:
      - "${MINIO_DIR}/vol0:/vol0"
      # FTP server tls key and cert
      - "${MINIO_FTP_TLS_CRT}:/certs/minio-ftp.crt:ro"
      - "${MINIO_FTP_TLS_KEY}:/certs/minio-ftp.key:ro"
      # SSH Server key to provide constant ssh host key
      - "${MINIO_SFTP_HOSTKEY}:/certs/id_ed25519:ro"
    user: "${UID}:${GID}"
    command: >
      server
      --console-address :9001
      --ftp address=:21
      --ftp passive-port-range=30000-30010
      --sftp address=:22
      --sftp ssh-private-key=/certs/id_ed25519
      --ftp tls-private-key=/certs/minio-ftp.key
      --ftp tls-public-cert=/certs/minio-ftp.crt
      --json 
      /vol0
    healthcheck:
      test: timeout 5s bash -c ':> /dev/tcp/127.0.0.1/9000' || exit 1
      interval: "${MINIO_HEALTHCHECK_INTERVAL}"
      timeout: 5s
      retries: 15


  # Summary
  # =======
  # brief: central mqtt message bus / broker
  # dir: mosquitto
  # see also: mosquitto/docker-entrypoint.sh
  #
  # Description
  # ===========
  # This is the main message bus, all mqtt messages are send here. Services can
  # subscribe to topics and will receive messages that was sent to them.
  mqtt-broker:
    restart: "${RESTART}"
    image: "iegomez/mosquitto-go-auth:${MQTT_BROKER_IMAGE_TAG}"
    depends_on:
<<<<<<< HEAD
      flyway:
        condition: service_completed_successfully
    command:
      - /usr/sbin/mosquitto
      - -c
      - /var/lib/mosquitto/mosquitto.conf
=======
      database:
        condition: service_healthy
    command: >
      /usr/sbin/mosquitto 
      -c /var/lib/mosquitto/mosquitto.conf
>>>>>>> d6a8ede0
    entrypoint:
      - /docker-entrypoint.sh
    user: "${UID}:${GID}"
    environment:
      MQTT_USER: "${MQTT_USER}"
      MQTT_PASSWORD: "${MQTT_PASSWORD}"
      MQTT_INGEST_USER: "${MQTT_INGEST_USER}"
      MQTT_INGEST_PASSWORD: "${MQTT_INGEST_PASSWORD}"
      MQTT_AUTH_POSTGRES_HOST: "${MQTT_AUTH_POSTGRES_HOST}"
      MQTT_AUTH_POSTGRES_PORT: "${MQTT_AUTH_POSTGRES_PORT}"
      MQTT_AUTH_POSTGRES_USER: "${MQTT_AUTH_POSTGRES_USER}"
      MQTT_AUTH_POSTGRES_PASS: "${MQTT_AUTH_POSTGRES_PASS}"
      MQTT_AUTH_POSTGRES_DB: "${MQTT_AUTH_POSTGRES_DB}"
      MQTT_AUTH_PG_TLSMODE: "${MQTT_AUTH_PG_TLSMODE}"
      FRONTEND_MQTT_USER: "${FRONTEND_MQTT_USER}"
      FRONTEND_MQTT_PASS: "${FRONTEND_MQTT_PASS}"
    ports:
      - "${MOSQUITTO_PORT}:1883"
      - "${MOSQUITTO_PORT_SECURE}:8883"
    volumes:
      - "${MOSQUITTO_CONFIG}:/etc/mosquitto/config/mosquitto.conf:ro"
      - "${MOSQUITTO_TLS_CONFIG}:/etc/mosquitto/config/tls/mosquitto.tls.conf:ro"
      - ./data/mosquitto/auth:/mosquitto-auth/
      - ./data/mosquitto/data:/mosquitto-data/
      - "${MOSQUITTO_TLS_CERT_PATH}:/mosquitto/config/certs/server.crt:ro"
      - "${MOSQUITTO_TLS_KEY_PATH}:/mosquitto/config/certs/server.key:ro"
      - "${MOSQUITTO_TLS_CA_PATH}:/mosquitto/config/certs/ca.crt:ro"
      - ./mosquitto/docker-entrypoint.sh:/docker-entrypoint.sh
    tmpfs:
      - /var/lib/mosquitto/:uid=${UID}
    healthcheck:
      test: >
        mosquitto_sub 
        -C 1 
        -t '$$SYS/broker/version'
        -u "${MQTT_USER}"
        -P "${MQTT_PASSWORD}"
        --id docker-compose-healthcheck
      interval: "${MQTT_BROKER_HEALTHCHECK_INTERVAL}"
      start_period: 20s
      timeout: 10s
      retries: 12
    logging:
      options:
        max-size: "${MQTT_BROKER_LOG_SIZE}"
        max-file: "${MQTT_BROKER_FILE_COUNT}"



  # Summary
  # =======
  # brief: visualisation of observations stored in the -> database
  # dir: grafana
  # see also: none
  # admin login:
  #     -> http://localhost/visualization/login
  #     -> user, pass: $GRAFANA_USER, $GRAFANA_PASSWORD  (default: grafana)
  #
  # Description
  # ===========
  # This visualize observations of a group or project that are stored in the database.
  visualization:
    restart: "${RESTART}"
    image: "grafana/grafana:${GRAFANA_IMAGE_TAG}"
    user: "${UID}:${GID}"
    environment:
      GF_SECURITY_ADMIN_USER: "${GRAFANA_USER}"
      GF_SECURITY_ADMIN_PASSWORD: "${GRAFANA_PASSWORD}"
      GF_SERVER_ROOT_URL: "${GRAFANA_PROXY_URL}"
      GF_SERVER_SERVE_FROM_SUB_PATH: true
      GF_AUTH_GENERIC_OAUTH_ENABLED: true
      GF_AUTH_GENERIC_OAUTH_NAME: "Helmholtz AAI"
      GF_AUTH_GENERIC_OAUTH_ALLOW_SIGN_UP: true
      GF_AUTH_GENERIC_OAUTH_CLIENT_ID: "${DJANGO_HELMHOLTZ_CLIENT_ID}"
      GF_AUTH_GENERIC_OAUTH_CLIENT_SECRET: "${DJANGO_HELMHOLTZ_CLIENT_SECRET}"
      GF_AUTH_GENERIC_OAUTH_SCOPES: "email profile eduperson_principal_name"
      GF_AUTH_GENERIC_OAUTH_AUTH_URL: "${GF_AUTH_GENERIC_OAUTH_AUTH_URL}"
      GF_AUTH_GENERIC_OAUTH_TOKEN_URL: "${GF_AUTH_GENERIC_OAUTH_TOKEN_URL}"
      GF_AUTH_GENERIC_OAUTH_API_URL: "${GF_AUTH_GENERIC_OAUTH_API_URL}"
      GF_AUTH_GENERIC_OAUTH_LOGIN_ATTRIBUTE_PATH: eduperson_principal_name
      GF_AUTH_OAUTH_SKIP_ORG_ROLE_UPDATE_SYNC: true
      GF_AUTH_GENERIC_OAUTH_SKIP_ORG_ROLE_SYNC: true
    volumes:
      - ./data/grafana/:/var/lib/grafana
    healthcheck:
      test:  ["CMD-SHELL", "curl -f http://localhost:3000/api/health || exit 1"]
      start_period: 10s


  # Summary
  # =======
  # brief:
  # dir:
  # see also:
  #
  # Description
  # ===========
  # TODO
  tsmdl:
    image: "registry.hzdr.de/hub-terra/tsmdl-time-series-management-decoupling-layer/tsmdl-api:${TSM_DL_IMAGE_TAG}"
    restart: "${RESTART}"
    entrypoint: "/app/start.${TSM_DL_ENVIRONMENT}.sh"
    environment:
      UFZ_DB_URL: "postgresql://\
        ${CREATEDB_POSTGRES_USER}:\
        ${CREATEDB_POSTGRES_PASSWORD}@\
        ${CREATEDB_POSTGRES_HOST}/\
        ${CREATEDB_POSTGRES_DATABASE}"
      STA_ENDPOINT_URL: "${TOMCAT_PROXY_URL}"
      UVICORN_ARGS: "${UVICORN_ARGS}"
      ROOT_PATH: /tsmdl
      ORGANISATION: ufz
    depends_on:
      flyway:
        condition: service_completed_successfully

  # Summary
  # =======
  # brief:
  # dir:
  # see also:
  #
  # Description
  # ===========
  # TODO
  timeio-db-api:
    image: "registry.hzdr.de/ufz-tsm/timeio-db-api/timeio-db-api:${DB_API_IMAGE_TAG}"
    restart: "${RESTART}"
    entrypoint: "sh /app/start.sh"
    environment:
      DB_URL: "postgresql://\
        ${CREATEDB_POSTGRES_USER}:\
        ${CREATEDB_POSTGRES_PASSWORD}@\
        ${CREATEDB_POSTGRES_HOST}/\
        ${CREATEDB_POSTGRES_DATABASE}"
      UVICORN_ARGS: "${UVICORN_ARGS} --root-path /db_api"
    depends_on:
      flyway:
        condition: service_completed_successfully
    healthcheck:
      test: >
        wget -q http://0.0.0.0:8001/dbhealth -O /dev/null || exit 1
      interval: 10s
      timeout: 10s
      retries: 3

  # Summary
  # =======
  # brief:
  # dir:
  # see also:
  #
  # Description
  # ===========
  # TODO
  frost:
    build:
      context: tomcat
      args:
        UID: "${UID}"
        GID: "${GID}"
        TOMCAT_IMAGE_TAG: "${TOMCAT_IMAGE_TAG}"
    restart: "${RESTART}"
    user: "${UID}:${GID}"
    volumes:
      - ./data/tomcat/context:/usr/local/tomcat/conf/Catalina/localhost:ro
      - ./tomcat/index.jsp:/usr/local/tomcat/webapps/ROOT/index.jsp


  # Summary
  # =======
  # brief:
  # dir:
  # see also:
  #
  # Description
  # ===========
  # TODO
  flyway:
    image: flyway/flyway:${FLYWAY_IMAGE_TAG}
    user: "${UID}:${UID}"
    command: -configFiles=/flyway/conf/flyway.conf -skipCheckForUpdate migrate
    volumes:
      - ./flyway/migrations:/flyway/sql
      - ./flyway/flyway.conf:/flyway/conf/flyway.conf
    environment:
      FLYWAY_URL: "jdbc:postgresql://${CREATEDB_POSTGRES_HOST}/${CREATEDB_POSTGRES_DATABASE}"
      FLYWAY_USER: "${CREATEDB_POSTGRES_USER}"
      FLYWAY_PASSWORD: "${CREATEDB_POSTGRES_PASSWORD}"
      FLYWAY_BASELINE_VERSION: "${FLYWAY_BASELINE_VERSION}"
      FLYWAY_PLACEHOLDERS_CONFIGDB_USER: "${CONFIGDB_USER}"
      FLYWAY_PLACEHOLDERS_CONFIGDB_PASSWORD: "${CONFIGDB_PASSWORD}"
      FLYWAY_PLACEHOLDERS_S3MAP_DB_USER: "${S3MAP_POSTGRES_USER}"
      FLYWAY_PLACEHOLDERS_S3MAP_DB_PASSWORD: "${S3MAP_POSTGRES_PASS}"
      FLYWAY_PLACEHOLDERS_MQTT_AUTH_DB_USER: "${MQTT_AUTH_POSTGRES_USER}"
      FLYWAY_PLACEHOLDERS_MQTT_AUTH_DB_PASSWORD: "${MQTT_AUTH_POSTGRES_PASS}"
      FLYWAY_PLACEHOLDERS_FRONTEND_DB_USER: "${FRONTEND_POSTGRES_USER}"
      FLYWAY_PLACEHOLDERS_FRONTEND_DB_PASSWORD: "${FRONTEND_POSTGRES_PASS}"
      FLYWAY_PLACEHOLDERS_SMS_ACCESS_TYPE: "${SMS_ACCESS_TYPE}"
      FLYWAY_PLACEHOLDERS_SMS_DB_USER: "${SMS_DB_USER}"
      FLYWAY_PLACEHOLDERS_SMS_DB_PASSWORD: "${SMS_DB_PASSWORD}"
      FLYWAY_PLACEHOLDERS_SMS_DB_PORT: "${SMS_DB_PORT}"
      FLYWAY_PLACEHOLDERS_SMS_DB_DB: "${SMS_DB_DB}"
      FLYWAY_PLACEHOLDERS_SMS_DB_HOST: "${SMS_DB_HOST}"
      FLYWAY_PLACEHOLDERS_CV_ACCESS_TYPE: "${CV_ACCESS_TYPE}"
      FLYWAY_PLACEHOLDERS_CV_DB_USER: "${CV_DB_USER}"
      FLYWAY_PLACEHOLDERS_CV_DB_PASSWORD: "${CV_DB_PASSWORD}"
      FLYWAY_PLACEHOLDERS_CV_DB_PORT: "${CV_DB_PORT}"
      FLYWAY_PLACEHOLDERS_CV_DB_DB: "${CV_DB_DB}"
      FLYWAY_PLACEHOLDERS_CV_DB_HOST: "${CV_DB_HOST}"
    depends_on:
      database:
        condition: service_healthy


  # Summary
  # =======
  # brief: A user frontend to add things groups parser etc.
  # dir:
  # see also:
  #
  # Description
  # ===========
  # TODO
  frontend:
    image: "registry.hzdr.de/ufz-tsm/tsm-frontend/tsm-frontend:${FRONTEND_IMAGE_TAG}"
    restart: "${RESTART}"
    command: >
      bash -c "python3 manage.py migrate
      && python3 manage.py loaddata admin_interface_theme_foundation.json
      && python3 manage.py loaddata ufz_theme.json
      && python3 manage.py loaddata nm_station.json
      && python3 manage.py createsuperuser --noinput
      || echo 'Superuser already created'
      && python3 manage.py collectstatic --noinput
      && gunicorn main.wsgi:application --bind 0.0.0.0:8000 -w 6"
    user: appuser
    volumes:
      - frontend-statics:/home/appuser/app/static
      - sftp-private-keys:/home/appuser/app/sftp-private-keys
      - ./frontend/user.json:/home/appuser/app/tsm/fixtures/user.json
      - ./frontend/thing.json:/home/appuser/app/tsm/fixtures/thing.json
      - ./frontend/nm_station.json:/home/appuser/app/tsm/fixtures/nm_station.json
    entrypoint: ""
    # ports:
    #   - "127.0.0.1:8000:8000"
    environment:
      POSTGRES_HOST: "${FRONTEND_POSTGRES_HOST}"
      POSTGRES_NAME: "${FRONTEND_POSTGRES_DB}"
      POSTGRES_USER: "${FRONTEND_POSTGRES_USER}"
      POSTGRES_PASSWORD: "${FRONTEND_POSTGRES_PASS}"
      PUBLISH_THING_TO_BROKER: True
      CREATEDB_POSTGRES_HOST: "${CREATEDB_POSTGRES_HOST}"
      CREATEDB_POSTGRES_DATABASE: "${CREATEDB_POSTGRES_DATABASE}"
      MQTT_BROKER_HOST: "${FRONTEND_MQTT_HOST}"
      MQTT_USER: "${FRONTEND_MQTT_USER}"
      MQTT_PASSWORD: "${FRONTEND_MQTT_PASS}"
      MQTT_CLIENT_ID: frontend
      DJANGO_SUPERUSER_USERNAME: "${DJANGO_SUPERUSER_USERNAME}"
      DJANGO_SUPERUSER_PASSWORD: "${DJANGO_SUPERUSER_PASSWORD}"
      DJANGO_SUPERUSER_EMAIL: "${DJANGO_SUPERUSER_EMAIL}"
      DJANGO_SECRET_KEY: "${DJANGO_SECRET_KEY}"
      DJANGO_DEBUG: "${DJANGO_DEBUG}"
      DJANGO_TRUSTED_ORIGINS: "${DJANGO_TRUSTED_ORIGINS}"
      DJANGO_BASE_PATH: "${DJANGO_BASE_PATH}"
      DJANGO_ALLOWED_HOSTS: "${DJANGO_ALLOWED_HOSTS}"
      POSTGRES_SSLMODE: "${DJANGO_POSTGRES_SSLMODE}"
      DJANGO_HELMHOLTZ_CLIENT_ID: "${DJANGO_HELMHOLTZ_CLIENT_ID}"
      DJANGO_HELMHOLTZ_CLIENT_SECRET: "${DJANGO_HELMHOLTZ_CLIENT_SECRET}"
      DJANGO_HELMHOLTZ_AAI_CONF_URL: "${DJANGO_HELMHOLTZ_AAI_CONF_URL}"
      MINIO_FTP_PORT: "${MINIO_FTP_PORT}"
      MINIO_SFTP_PORT: "${MINIO_SFTP_PORT}"
      PROXY_URL: "${PROXY_URL}"
      ALLOWED_VOS: "${ALLOWED_VOS}"
      STA_ROOT_URL: "${STA_ROOT_URL}"
      QAQC_SETTING_SAQC_VERSION: "${QAQC_SETTING_SAQC_VERSION}"
      FERNET_ENCRYPTION_SECRET: "${FERNET_ENCRYPTION_SECRET}"
    depends_on:
      mqtt-broker:
        condition: service_healthy
      worker-configdb-updater:
        condition: service_started


  # Summary
  # =======
  # brief: Make services accessible on single address  (eg. tsm.ufz.de)
  # dir: nginx
  # see also: ./nginx/*.conf
  #
  # Description
  # ===========
  # This maps service endpoints to a path on a main URL, mainly
  #  - the service  frontend       to  URL/frontend
  #  - the service  object-storage to  URL/object-storage
  #  - the service  visualization  to  URL/visualization
  #  - the service  frost          to  URL/sta
  #  - the service  tsmdl          to  URL/tsmdl
  proxy:
    image: "nginxinc/nginx-unprivileged:${NGINX_IMAGE_TAG}"
    restart: "${RESTART}"
    user: "${UID}:${GID}"
    ports:
      - "${PROXY_PLAIN_PORT}"
      - "${PROXY_TLS_PORT}"
      - "${PROXY_MINIO_PORT}"
    volumes:
      - frontend-statics:/home/appuser/app/static
      - ./nginx/html:/usr/share/nginx/html
      - "./nginx/${PROXY_SITE_CONFIG_FILE}:/etc/nginx/conf.d/default.conf:ro"
      - ./nginx/locations:/etc/nginx/locations:ro
      - "${PROXY_TLS_CERT_PATH}:/etc/ssl/public.crt:ro"
      - "${PROXY_TLS_KEY_PATH}:/etc/ssl/private.key:ro"
    depends_on:
      frontend:
        condition: service_started
      visualization:
        condition: service_started
      object-storage:
        condition: service_started
      tsmdl:
        condition: service_started
      frost:
        condition: service_started
      init:
        condition: service_completed_successfully
    healthcheck:
      test: ["CMD-SHELL", "curl -f http://localhost:80 || exit 1"]
      start_period: 10s

  # =================================================================
  # SETUP worker (topic: thing_creation)
  # =================================================================

  # fills and updates the config-db from setup mqtt-messages
  # (e.g. topic: frontend-thing-update)
  worker-configdb-updater:
    image: "registry.hzdr.de/ufz-tsm/timeio-configdb-updater/configdb-updater:${CONFIGDB_UPDATER_IMAGE_TAG}"
    restart: "${RESTART}"
    depends_on:
      mqtt-broker:
        condition: service_healthy
    environment:
      LOG_LEVEL: "${LOG_LEVEL}"
      MQTT_BROKER_HOST: mqtt-broker
      MQTT_BROKER_PORT: 1883
      MQTT_USER: "${MQTT_USER}"
      MQTT_PASSWORD: "${MQTT_PASSWORD}"
      MQTT_CLIENT_ID: configdb-updater
      MQTT_CLEAN_SESSION: "${MQTT_CLEAN_SESSION}"
      MQTT_SUBSCRIBE_QOS: "${MQTT_QOS}"
      MQTT_PUBLISH_TOPIC: configdb_update
      MQTT_PUBLISH_QOS: "${MQTT_QOS}"
      CONFIGDB_CONNECTION_INITIAL_TIMEOUT: 10
      CONFIGDB_DSN: "postgresql://\
        ${CREATEDB_POSTGRES_USER}:\
        ${CREATEDB_POSTGRES_PASSWORD}@\
        ${CREATEDB_POSTGRES_HOST}/\
        ${CREATEDB_POSTGRES_DATABASE}"

  # brief: create a new bucket for a Thing in S3 storage
  worker-object-storage-setup:
    image: "registry.hzdr.de/ufz-tsm/tsm-dispatcher/dispatcher:${DISPATCHER_IMAGE_TAG}"
    restart: "${RESTART}"
    depends_on:
      mqtt-broker:
        condition: service_healthy
      object-storage:
        condition: service_healthy
      timeio-db-api:
        condition: service_healthy
    environment:
      LOG_LEVEL: "${LOG_LEVEL}"
      TOPIC: thing_creation
      MQTT_BROKER: mqtt-broker:1883
      MQTT_USER: "${MQTT_USER}"
      MQTT_PASSWORD: "${MQTT_PASSWORD}"
      MQTT_CLIENT_ID: object-storage-setup
      MQTT_CLEAN_SESSION: "${MQTT_CLEAN_SESSION}"
      MQTT_QOS: "${MQTT_QOS}"
      MINIO_SECURE: "${MINIO_SECURE}"
      MINIO_URL: "${MINIO_HOST}"
      MINIO_ACCESS_KEY: "${MINIO_ROOT_USER}"
      MINIO_SECURE_KEY: "${MINIO_ROOT_PASSWORD}"
      DB_API_BASE_URL: "${DB_API_BASE_URL}"
      JOURNALING: "${JOURNALING}"
    entrypoint: ["python3", "minio_setup.py"]


  # Summary
  # =======
  # brief:  create things in project-DB
  #
  # Description
  # ===========
  # - create a new DB for a project, if not it not already exist
  # - create/update a thing in DB
  # - create/update frost view for the thing
  worker-db-setup:
    image: "registry.hzdr.de/ufz-tsm/tsm-dispatcher/dispatcher:${DISPATCHER_IMAGE_TAG}"
    restart: "${RESTART}"
    depends_on:
      mqtt-broker:
        condition: service_healthy
<<<<<<< HEAD
=======
      database:
        condition: service_healthy
      timeio-db-api:
        condition: service_healthy
>>>>>>> d6a8ede0
    environment:
      LOG_LEVEL: "${LOG_LEVEL}"
      TOPIC: thing_creation
      MQTT_BROKER: mqtt-broker:1883
      MQTT_USER: "${MQTT_USER}"
      MQTT_PASSWORD: "${MQTT_PASSWORD}"
      MQTT_CLIENT_ID: db-setup
      MQTT_CLEAN_SESSION: "${MQTT_CLEAN_SESSION}"
      MQTT_QOS: "${MQTT_QOS}"
      DATABASE_URL: "postgresql://\
        ${CREATEDB_POSTGRES_USER}:\
        ${CREATEDB_POSTGRES_PASSWORD}@\
        ${CREATEDB_POSTGRES_HOST}/\
        ${CREATEDB_POSTGRES_DATABASE}"
      SMS_URL: "${SMS_URL}"
      CV_URL: "${CV_URL}"
      DB_API_BASE_URL: "${DB_API_BASE_URL}"
      JOURNALING: "${JOURNALING}"
      FERNET_ENCRYPTION_SECRET: "${FERNET_ENCRYPTION_SECRET}"
    entrypoint: ["python3", "db_setup.py"]


  worker-frost-setup:
    image: "registry.hzdr.de/ufz-tsm/tsm-dispatcher/dispatcher:${DISPATCHER_IMAGE_TAG}"
    restart: "${RESTART}"
    depends_on:
      mqtt-broker:
        condition: service_healthy
<<<<<<< HEAD
=======
      database:
        condition: service_healthy
      timeio-db-api:
        condition: service_healthy
>>>>>>> d6a8ede0
    volumes:
      - ./data/tomcat/context:/home/appuser/app/src/CreateNewFrostInstanceAction/tomcat/context_files:rw
    environment:
      LOG_LEVEL: "${LOG_LEVEL}"
      TOPIC: thing_creation
      MQTT_BROKER: mqtt-broker:1883
      MQTT_USER: "${MQTT_USER}"
      MQTT_PASSWORD: "${MQTT_PASSWORD}"
      MQTT_CLIENT_ID: frost-setup
      MQTT_CLEAN_SESSION: "${MQTT_CLEAN_SESSION}"
      MQTT_QOS: "${MQTT_QOS}"
      TOMCAT_PROXY_URL: "${TOMCAT_PROXY_URL}"
      DB_API_BASE_URL: "${DB_API_BASE_URL}"
      JOURNALING: "${JOURNALING}"
      FERNET_ENCRYPTION_SECRET: "${FERNET_ENCRYPTION_SECRET}"
    entrypoint: ["python3", "frost_setup.py"]


  # brief: Add user to mqtt_auth DB, so they are allowed to use mqtt
  worker-mqtt-user-creation:
    image: "registry.hzdr.de/ufz-tsm/tsm-dispatcher/dispatcher:${DISPATCHER_IMAGE_TAG}"
    restart: "${RESTART}"
    depends_on:
      mqtt-broker:
        condition: service_healthy
<<<<<<< HEAD
=======
      database:
        condition: service_healthy
      timeio-db-api:
        condition: service_healthy
>>>>>>> d6a8ede0
    environment:
      LOG_LEVEL: "${LOG_LEVEL}"
      TOPIC: thing_creation
      MQTT_BROKER: mqtt-broker:1883
      MQTT_USER: "${MQTT_USER}"
      MQTT_PASSWORD: "${MQTT_PASSWORD}"
      MQTT_CLIENT_ID: mqtt-user-creation
      MQTT_CLEAN_SESSION: "${MQTT_CLEAN_SESSION}"
      MQTT_QOS: "${MQTT_QOS}"
      DATABASE_URL: "postgresql://\
        ${CREATEDB_POSTGRES_USER}:\
        ${CREATEDB_POSTGRES_PASSWORD}@\
        ${CREATEDB_POSTGRES_HOST}/\
        ${CREATEDB_POSTGRES_DATABASE}"
      DB_API_BASE_URL: "${DB_API_BASE_URL}"
      JOURNALING: "${JOURNALING}"
    entrypoint: ["python3", "mqtt_user_setup.py"]


  worker-grafana-dashboard:
    image: "registry.hzdr.de/ufz-tsm/tsm-dispatcher/dispatcher:${DISPATCHER_IMAGE_TAG}"
    restart: "${RESTART}"
    depends_on:
      mqtt-broker:
        condition: service_healthy
      visualization:
<<<<<<< HEAD
=======
        condition: service_started
      timeio-db-api:
>>>>>>> d6a8ede0
        condition: service_healthy
    environment:
      LOG_LEVEL: "${LOG_LEVEL}"
      TOPIC: thing_creation
      MQTT_BROKER: mqtt-broker:1883
      MQTT_USER: "${MQTT_USER}"
      MQTT_PASSWORD: "${MQTT_PASSWORD}"
      MQTT_CLIENT_ID: grafana-dashboard
      MQTT_CLEAN_SESSION: "${MQTT_CLEAN_SESSION}"
      MQTT_QOS: "${MQTT_QOS}"
      GRAFANA_URL: "${GRAFANA_URL}"
      GRAFANA_USER: "${GRAFANA_USER}"
      GRAFANA_PASSWORD: "${GRAFANA_PASSWORD}"
      GRAFANA_DEFAULT_DATASOURCE_SSLMODE: "${GRAFANA_DEFAULT_DATASOURCE_SSLMODE}"
      DB_API_BASE_URL: "${DB_API_BASE_URL}"
      JOURNALING: "${JOURNALING}"
      FERNET_ENCRYPTION_SECRET: "${FERNET_ENCRYPTION_SECRET}"
    entrypoint: ["python3", "grafana_dashboard_setup.py"]


  # =================================================================
  # Ingest worker (incoming observations)
  # =================================================================

  worker-file-ingest:
    image: "registry.hzdr.de/ufz-tsm/tsm-dispatcher/dispatcher:${DISPATCHER_IMAGE_TAG}"
    restart: "${RESTART}"
    depends_on:
      mqtt-broker:
        condition: service_healthy
      object-storage:
        condition: service_healthy
      timeio-db-api:
        condition: service_healthy
    environment:
      LOG_LEVEL: "${LOG_LEVEL}"
      TOPIC: object_storage_notification
      MQTT_BROKER: mqtt-broker:1883
      MQTT_USER: "${MQTT_USER}"
      MQTT_PASSWORD: "${MQTT_PASSWORD}"
      MQTT_CLIENT_ID: file-ingest
      MQTT_CLEAN_SESSION: "${MQTT_CLEAN_SESSION}"
      MQTT_QOS: "${MQTT_QOS}"
      TOPIC_DATA_PARSED: "${TOPIC_DATA_PARSED}"
      MINIO_SECURE: "${MINIO_SECURE}"
      MINIO_URL: "${MINIO_HOST}"
      MINIO_ACCESS_KEY: "${MINIO_ROOT_USER}"
      MINIO_SECURE_KEY: "${MINIO_ROOT_PASSWORD}"
      CONFIGDB_DSN: "postgresql://\
        ${CONFIGDB_USER}:\
        ${CONFIGDB_PASSWORD}@\
        ${CONFIGDB_HOST}:\
        ${CONFIGDB_PORT}/\
        ${CONFIGDB_DB}"
      DB_API_BASE_URL: "${DB_API_BASE_URL}"
      JOURNALING: "${JOURNALING}"
    entrypoint: ["python3", "file_ingest.py"]


  worker-run-qaqc:
    image: "registry.hzdr.de/ufz-tsm/tsm-dispatcher/dispatcher:${DISPATCHER_IMAGE_TAG}"
    restart: "${RESTART}"
    depends_on:
      mqtt-broker:
        condition: service_healthy
      database:
        condition: service_healthy
      timeio-db-api:
        condition: service_healthy
    environment:
      LOG_LEVEL: "${LOG_LEVEL}"
      TOPIC: "${TOPIC_DATA_PARSED}"
      MQTT_BROKER: mqtt-broker:1883
      MQTT_USER: "${MQTT_USER}"
      MQTT_PASSWORD: "${MQTT_PASSWORD}"
      MQTT_CLIENT_ID: worker-qaqc
      MQTT_CLEAN_SESSION: "${MQTT_CLEAN_SESSION}"
      MQTT_QOS: "${MQTT_QOS}"
      TOPIC_QC_DONE: qaqc_done
      TOPIC_QC_DONE_QOS: "${MQTT_QOS}"
      DATABASE_DSN: "postgresql://\
        ${CREATEDB_POSTGRES_USER}:\
        ${CREATEDB_POSTGRES_PASSWORD}@\
        ${CREATEDB_POSTGRES_HOST}/\
        ${CREATEDB_POSTGRES_DATABASE}"
      DB_API_BASE_URL: "${DB_API_BASE_URL}"
      JOURNALING: "${JOURNALING}"
    entrypoint: ["python3", "run_qc.py"]


  worker-mqtt-ingest:
    image: "registry.hzdr.de/ufz-tsm/tsm-dispatcher/dispatcher:${DISPATCHER_IMAGE_TAG}"
    restart: "${RESTART}"
    depends_on:
      mqtt-broker:
        condition: service_healthy
<<<<<<< HEAD
=======
      database:
        condition: service_healthy
      timeio-db-api:
        condition: service_healthy
>>>>>>> d6a8ede0
    environment:
      LOG_LEVEL: "${LOG_LEVEL}"
      TOPIC: mqtt_ingest/#
      MQTT_BROKER: mqtt-broker:1883
      MQTT_USER: "${MQTT_INGEST_USER}"
      MQTT_PASSWORD: "${MQTT_INGEST_PASSWORD}"
      MQTT_CLIENT_ID: mqtt-ingest
      MQTT_CLEAN_SESSION: "${MQTT_CLEAN_SESSION}"
      MQTT_QOS: "${MQTT_QOS}"
      CONFIGDB_DSN: "postgresql://\
        ${CONFIGDB_USER}:\
        ${CONFIGDB_PASSWORD}@\
        ${CONFIGDB_HOST}:\
        ${CONFIGDB_PORT}/\
        ${CONFIGDB_DB}"
      DB_API_BASE_URL: "${DB_API_BASE_URL}"
      JOURNALING: "${JOURNALING}"
    entrypoint: ["python3", "mqtt_ingest.py"]


  worker-crontab-setup:
    image: "registry.hzdr.de/ufz-tsm/tsm-dispatcher/dispatcher:${DISPATCHER_IMAGE_TAG}"
    restart: "${RESTART}"
    depends_on:
        mqtt-broker:
          condition: service_healthy
        init:
          condition: service_completed_successfully
        timeio-db-api:
          condition: service_healthy
    environment:
      LOG_LEVEL: "${LOG_LEVEL}"
      TOPIC: thing_creation
      MQTT_BROKER: mqtt-broker:1883
      MQTT_USER: "${MQTT_USER}"
      MQTT_PASSWORD: "${MQTT_PASSWORD}"
      MQTT_CLIENT_ID: crontab-setup
      MQTT_CLEAN_SESSION: "${MQTT_CLEAN_SESSION}"
      MQTT_QOS: "${MQTT_QOS}"
      DB_API_BASE_URL: "${DB_API_BASE_URL}"
      JOURNALING: "${JOURNALING}"
    entrypoint: ["python3", "crontab_setup.py"]
    volumes:
      - ./cron/crontab.txt:/tmp/cron/crontab.txt

  # =================================================================
  # other worker
  # =================================================================

  worker-grafana-user-orgs:
    image: "registry.hzdr.de/ufz-tsm/tsm-dispatcher/dispatcher:${DISPATCHER_IMAGE_TAG}"
    restart: "${RESTART}"
    depends_on:
      mqtt-broker:
        condition: service_healthy
      visualization:
<<<<<<< HEAD
=======
        condition: service_started
      timeio-db-api:
>>>>>>> d6a8ede0
        condition: service_healthy
    environment:
      LOG_LEVEL: "${LOG_LEVEL}"
      TOPIC: user_login
      MQTT_BROKER: mqtt-broker:1883
      MQTT_USER: "${MQTT_USER}"
      MQTT_PASSWORD: "${MQTT_PASSWORD}"
      MQTT_CLIENT_ID: grafana-user-orgs
      MQTT_CLEAN_SESSION: "${MQTT_CLEAN_SESSION}"
      MQTT_QOS: "${MQTT_QOS}"
      GRAFANA_URL: "${GRAFANA_URL}"
      GRAFANA_USER: "${GRAFANA_USER}"
      GRAFANA_PASSWORD: "${GRAFANA_PASSWORD}"
      ALLOWED_VOS: "${ALLOWED_VOS}"
      DB_API_BASE_URL: "${DB_API_BASE_URL}"
      JOURNALING: "${JOURNALING}"
    entrypoint: ["python3", "grafana_user_setup.py"]


  cron-scheduler:
    build:
      context: cron
      args:
        UID: "${UID}"
        DEBIAN_IMAGE_TAG: "${CRON_DEBIAN_IMAGE_TAG}"
    restart: "${RESTART}"
    # Prevent blocking/slowing-down of other services if many scheduler jobs occur at
    # the same time. Cap the processing power to equivalent of one CPU of the system.
    cpus: 0.5
    mem_limit: 4g
    environment:
      SETUP_SERVICE: "${CRON_SETUP_SERVICE}"
      CREATEDB_POSTGRES_USER: "${CRON_CREATEDB_POSTGRES_USER}"
      CREATEDB_POSTGRES_PASSWORD: "${CRON_CREATEDB_POSTGRES_PASSWORD}"
      CREATEDB_POSTGRES_HOST: "${CRON_CREATEDB_POSTGRES_HOST}"
      CREATEDB_POSTGRES_DATABASE: "${CRON_CREATEDB_POSTGRES_DATABASE}"
      SMS_ACCESS_TYPE: "${CRON_SMS_ACCESS_TYPE}"
      SMS_API_URL: "${CRON_SMS_API_URL}"
      SMS_API_TOKEN: "${CRON_SMS_API_TOKEN}"
      CV_ACCESS_TYPE: "${CRON_CV_ACCESS_TYPE}"
      CV_API_URL: "${CRON_CV_API_URL}"
      # The following is needed for sftp sync jobs
      LOG_LEVEL: "${LOG_LEVEL}"
      MINIO_URL: "${MINIO_HOST}"
      MINIO_USER: "${MINIO_ROOT_USER}"
      MINIO_PASSWORD: "${MINIO_ROOT_PASSWORD}"
      MINIO_SECURE: "${MINIO_SECURE}"
      CONFIGDB_DSN: "postgresql://\
        ${CONFIGDB_USER}:\
        ${CONFIGDB_PASSWORD}@\
        ${CONFIGDB_HOST}:\
        ${CONFIGDB_PORT}/\
        ${CONFIGDB_DB}"
      DB_API_BASE_URL: "${DB_API_BASE_URL}"
      MQTT_BROKER: mqtt-broker:1883
      MQTT_USER: "${MQTT_USER}"
      MQTT_PASSWORD: "${MQTT_PASSWORD}"
      MQTT_CLIENT_ID: cron-scheduler
      MQTT_CLEAN_SESSION: "${MQTT_CLEAN_SESSION}"
      MQTT_QOS: "${MQTT_QOS}"
    depends_on:
      init:
        condition: service_completed_successfully
    healthcheck:
      test: /supercronic-health.sh || exit 1
      interval: 5s
      timeout: 3s
      retries: 5
    volumes:
      - ./cron/crontab.txt:/tmp/cron/crontab.txt:ro
      - ./cron/scripts:/scripts:ro
      - sftp-private-keys:/sftp-private-keys:ro

  mqtt-cat:
    restart: "${RESTART}"
    image: "eclipse-mosquitto:${MQTT_CAT_IMAGE_TAG}"
    depends_on:
      mqtt-broker:
        condition: service_started
    logging:
      options:
        max-size: "${MQTT_CAT_LOG_SIZE}"
        max-file: "${MQTT_CAT_FILE_COUNT}"
    command: >
      mosquitto_sub --pretty -v 
      -h mqtt-broker  
      -t "#" 
      -u "${MQTT_USER}" 
      -P "${MQTT_PASSWORD}"
      --id "mqtt-cat"

  monitoring:
    image: "gcr.io/cadvisor/cadvisor:${MONITORING_IMAGE_TAG}"
    restart: "${RESTART}"
    container_name: cadvisor
    ports:
      - "${CADVISOR_PORT}:8080"
    volumes:
      - /:/rootfs:ro
      - /var/run:/var/run:ro
      - /sys:/sys:ro
      - /var/lib/docker/:/var/lib/docker:ro

volumes:
  frontend-statics:
  sftp-private-keys:<|MERGE_RESOLUTION|>--- conflicted
+++ resolved
@@ -163,20 +163,11 @@
     restart: "${RESTART}"
     image: "iegomez/mosquitto-go-auth:${MQTT_BROKER_IMAGE_TAG}"
     depends_on:
-<<<<<<< HEAD
-      flyway:
-        condition: service_completed_successfully
-    command:
-      - /usr/sbin/mosquitto
-      - -c
-      - /var/lib/mosquitto/mosquitto.conf
-=======
       database:
         condition: service_healthy
     command: >
       /usr/sbin/mosquitto 
       -c /var/lib/mosquitto/mosquitto.conf
->>>>>>> d6a8ede0
     entrypoint:
       - /docker-entrypoint.sh
     user: "${UID}:${GID}"
@@ -581,13 +572,10 @@
     depends_on:
       mqtt-broker:
         condition: service_healthy
-<<<<<<< HEAD
-=======
       database:
         condition: service_healthy
       timeio-db-api:
         condition: service_healthy
->>>>>>> d6a8ede0
     environment:
       LOG_LEVEL: "${LOG_LEVEL}"
       TOPIC: thing_creation
@@ -616,13 +604,10 @@
     depends_on:
       mqtt-broker:
         condition: service_healthy
-<<<<<<< HEAD
-=======
       database:
         condition: service_healthy
       timeio-db-api:
         condition: service_healthy
->>>>>>> d6a8ede0
     volumes:
       - ./data/tomcat/context:/home/appuser/app/src/CreateNewFrostInstanceAction/tomcat/context_files:rw
     environment:
@@ -648,13 +633,10 @@
     depends_on:
       mqtt-broker:
         condition: service_healthy
-<<<<<<< HEAD
-=======
       database:
         condition: service_healthy
       timeio-db-api:
         condition: service_healthy
->>>>>>> d6a8ede0
     environment:
       LOG_LEVEL: "${LOG_LEVEL}"
       TOPIC: thing_creation
@@ -681,11 +663,8 @@
       mqtt-broker:
         condition: service_healthy
       visualization:
-<<<<<<< HEAD
-=======
         condition: service_started
       timeio-db-api:
->>>>>>> d6a8ede0
         condition: service_healthy
     environment:
       LOG_LEVEL: "${LOG_LEVEL}"
@@ -782,13 +761,10 @@
     depends_on:
       mqtt-broker:
         condition: service_healthy
-<<<<<<< HEAD
-=======
       database:
         condition: service_healthy
       timeio-db-api:
         condition: service_healthy
->>>>>>> d6a8ede0
     environment:
       LOG_LEVEL: "${LOG_LEVEL}"
       TOPIC: mqtt_ingest/#
@@ -845,11 +821,8 @@
       mqtt-broker:
         condition: service_healthy
       visualization:
-<<<<<<< HEAD
-=======
         condition: service_started
       timeio-db-api:
->>>>>>> d6a8ede0
         condition: service_healthy
     environment:
       LOG_LEVEL: "${LOG_LEVEL}"
