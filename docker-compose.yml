--- conflicted
+++ resolved
@@ -439,7 +439,6 @@
         max-file: "${DEFAULT_MAX_LOG_FILE_COUNT}"
 
 
-<<<<<<< HEAD
   # Summary
   # =======
   # brief:
@@ -519,73 +518,6 @@
       options:
         max-size: "${DEFAULT_MAX_LOG_FILE_SIZE}"
         max-file: "${DEFAULT_MAX_LOG_FILE_COUNT}"
-=======
-  # # Summary
-  # # =======
-  # # brief:
-  # # dir:
-  # # see also:
-  # #
-  # # Description
-  # # ===========
-  # # TODO
-  # thing-management-frontend:
-  #   image: registry.hzdr.de/ufz-tsm/thing-management/frontend/thing-management:${THING_MANAGEMENT_FRONTEND_IMAGE_TAG}
-  #   restart: "${SERVICE_RESTART_POLICY}"
-  #   environment:
-  #     API_URL: "${THING_MANAGEMENT_FRONTEND_API_URL}"
-  #     APP_PATH: "${THING_MANAGEMENT_FRONTEND_PATH}"
-  #     VERSION: "${THING_MANAGEMENT_FRONTEND_VERSION}"
-  #     APP_URL: "${THING_MANAGEMENT_FRONTEND_APP_URL}"
-  #   depends_on:
-  #     thing-management-api:
-  #       condition: service_healthy
-  #   logging:
-  #     options:
-  #       max-size: "${DEFAULT_MAX_LOG_FILE_SIZE}"
-  #       max-file: "${DEFAULT_MAX_LOG_FILE_COUNT}"
-
-  # # Summary
-  # # =======
-  # # brief:
-  # # dir:
-  # # see also:
-  # #
-  # # Description
-  # # ===========
-  # # TODO
-  # thing-management-api:
-  #   image: registry.hzdr.de/ufz-tsm/thing-management/backend/thing-management-api:${THING_MANAGEMENT_API_IMAGE_TAG}
-  #   restart: "${SERVICE_RESTART_POLICY}"
-  #   healthcheck:
-  #     test: ["CMD", "sh", "-c", "nc -z 0.0.0.0 8002"]
-  #     interval: 30s
-  #     timeout: 10s
-  #     retries: 3
-  #   environment:
-  #     VERSION: "${THING_MANAGEMENT_API_VERSION}"
-  #     DB_URL: "${THING_MANAGEMENT_API_DSN}"
-  #     DB_SCHEMA: "${THING_MANAGEMENT_API_DATABASE_SCHEMA:-thing_management_db}"
-  #     MQTT_USER: "${THING_MANAGEMENT_MQTT_USER}"
-  #     MQTT_PASSWORD: "${THING_MANAGEMENT_MQTT_PASS}"
-  #     MQTT_PORT: "${THING_MANAGEMENT_MQTT_PORT:-1883}"
-  #     MQTT_BROKER_HOST: "${THING_MANAGEMENT_MQTT_HOST}"
-  #     MQTT_CLIENT_ID: thing_management
-  #     FERNET_ENCRYPTION_SECRET: "${FERNET_ENCRYPTION_SECRET}"
-  #     MINIO_SFTP_PORT: "${OBJECT_STORAGE_SFTP_PORT}"
-  #     PROXY_URL: "${PROXY_URL}"
-  #   depends_on:
-  #     mqtt-broker:
-  #       condition: service_healthy
-  #     flyway-thing-management:
-  #       condition: service_completed_successfully
-  #   #  keycloak:
-  #   #    condition: service_started
-  #   logging:
-  #     options:
-  #       max-size: "${DEFAULT_MAX_LOG_FILE_SIZE}"
-  #       max-file: "${DEFAULT_MAX_LOG_FILE_COUNT}"
->>>>>>> b93c9c0f
 
 
   # Summary
