--- conflicted
+++ resolved
@@ -166,15 +166,10 @@
       - "http://basic-demo-scheduler:5000/extractor/run"
 
   worker-mqtt-ingest:
-<<<<<<< HEAD
     build:
       context: ../tsm-dispatcher
 #    image: "git.ufz.de:4567/rdm-software/timeseries-management/\
 #    tsm-dispatcher/dispatcher:2022-07-08-144728"
-=======
-    image: "git.ufz.de:4567/rdm-software/\
-        timeseries-management/tsm-dispatcher/dispatcher:latest"
->>>>>>> f657ee5a
     restart: on-failure
     depends_on:
       - mqtt-broker
@@ -198,11 +193,7 @@
 
   basic-demo-scheduler:
     build:
-<<<<<<< HEAD
-      context: ../tsm-basic-demo-scheduler
-=======
       context: ../tsm-extractor
->>>>>>> f657ee5a
 #    image: "git.ufz.de:4567/rdm-software/timeseries-management/\
 #    tsm-basic-demo-scheduler/basic_demo_scheduler:latest"
     restart: "${RESTART:-on-failure}"
