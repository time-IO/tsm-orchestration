---
check-protected-files:
  stage: check
  script:
    - echo "Files in flyway/migrations MUST NOT be altered! Undo your changes and commit again."
    - exit 1
  rules:
    # Never run if pipeline is triggered by a tag commit, a merge_request_event or a push on main
    - if: "$CI_COMMIT_TAG || $CI_PIPELINE_SOURCE == 'merge_request_event' || $CI_COMMIT_BRANCH == 'main'"
      when: never
    # Run only if files in flyway/migrations are altered and the commit is not a new branch
    - if: "$CI_COMMIT_BEFORE_SHA !~ /^0000/"
      changes:
        - flyway/migrations/public/V0_1__*
        - flyway/migrations/public/V0_2__*
        - flyway/migrations/public/V0_3__*
        - flyway/migrations/public/V0_4_0__*
        - flyway/migrations/public/V0_4_1__*
        - flyway/migrations/public/V1_1__*
        - flyway/migrations/public/V2_1__*
        - flyway/migrations/public/V2_2__*
        - flyway/migrations/public/V2_3__*
        - flyway/migrations/public/V2_4__*
        - flyway/migrations/public/V2_5__*
        - flyway/migrations/public/V2_6__*
        - flyway/migrations/public/V2_7__*
        - flyway/migrations/public/V2_8__*
        - flyway/migrations/public/V2_9__*
        - flyway/migrations/public/V2_10__*
        - flyway/migrations/public/V2_11__*
        - flyway/migrations/public/V2_12__*
        - flyway/migrations/public/V2_13__*
        - flyway/migrations/public/V2_14__*
        - flyway/migrations/public/V2_15__*
        - flyway/migrations/public/V2_16__*

black:
  stage: check
  image: python:3.11-slim
  before_script:
    - pip install black
  script:
    - black --check src/ tests/
  rules:
    # Never run if pipeline is triggered by a tag commit, a merge_request_event or a push on main
    - if: "$CI_COMMIT_TAG || $CI_PIPELINE_SOURCE == 'merge_request_event' || $CI_COMMIT_BRANCH == 'main'"
      when: never
    # Always run if pipeline is triggered by a push on a branch
    - if: "$CI_PIPELINE_SOURCE == 'push'"
      when: always

pytest:
  stage: check
  image: python:3.11-slim
  before_script:
<<<<<<< HEAD
    - pip install -r src/constraints.txt  pytest
=======
    - pip install -r src/requirements.txt
    - pip install pytest
>>>>>>> 075cf2f7
  script:
    - python3 -m pytest tests/test_timeio
  rules:
    # Never run if pipeline is triggered by a tag commit, a merge_request_event or a push on main
    - if: "$CI_COMMIT_TAG || $CI_PIPELINE_SOURCE == 'merge_request_event' || $CI_COMMIT_BRANCH == 'main'"
      when: never
    # Always run if pipeline is triggered by a push on a branch
    - if: "$CI_PIPELINE_SOURCE == 'push'"
      when: always

check-release-env-file:
  stage: check
  image: python:3.11-slim
  before_script:
    - pip install dotenv click
  script:
    - python3 ./compare_dotenv_files.py .env.example ./releases/release.env
  rules:
    # Never run if pipeline is triggered by a merge_request_event or a push on main
    - if: "$CI_PIPELINE_SOURCE == 'merge_request_event' || $CI_COMMIT_BRANCH == 'main'"
      when: never
    # Always run if pipeline is triggered by a push on a branch
    - if: "$CI_PIPELINE_SOURCE == 'push'"
      when: always<|MERGE_RESOLUTION|>--- conflicted
+++ resolved
@@ -53,12 +53,8 @@
   stage: check
   image: python:3.11-slim
   before_script:
-<<<<<<< HEAD
-    - pip install -r src/constraints.txt  pytest
-=======
     - pip install -r src/requirements.txt
     - pip install pytest
->>>>>>> 075cf2f7
   script:
     - python3 -m pytest tests/test_timeio
   rules:
