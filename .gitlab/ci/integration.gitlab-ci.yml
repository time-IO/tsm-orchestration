---
docker-service-test:
  image: "docker:${DOCKER_IMAGE_TAG}"
  stage: "integration"
  needs:
    - "build-and-push-images"
  before_script:
    - "apk add --no-cache bash"
    - "docker compose up -d --quiet-pull"
    - "docker compose logs init"
    - "sleep 20"
  script:
    - "docker ps"
    - "docker compose logs flyway"
    - "cd .gitlab/ci"
    - "chmod +x ./dockertest.sh"
    - "./dockertest.sh"
  rules:
    - if: "$CI_COMMIT_BRANCH != 'main' && $CI_PIPELINE_SOURCE != 'merge_request_event'"
  tags:
    - "dind"

mqtt-service-test:
  image: "docker:${DOCKER_IMAGE_TAG}"
  stage: "integration"
  needs:
    - "build-and-push-images"
  before_script:
    - "apk add --no-cache python3"
    - "python3 -m venv venv"
    - "source venv/bin/activate"
    - "python3 -m ensurepip"
    - "python3 -m pip install --upgrade pip"
    - "python3 -m pip install paho-mqtt==1.6.1"
    - "docker compose up -d --quiet-pull"
    - "sleep 20"
  script:
    - "chmod +x .gitlab/ci/py/mqtt-service-test.py"
    - ".gitlab/ci/py/mqtt-service-test.py || exit 1"
    - "docker compose logs mqtt-cat"
  rules:
    - if: "$CI_COMMIT_BRANCH != 'main' && $CI_PIPELINE_SOURCE != 'merge_request_event'"
  tags:
    - "dind"

combined-integration-test:
  image: "docker:${DOCKER_IMAGE_TAG}"
  stage: "integration"
  needs:
    - "build-and-push-images"
  before_script:
    - "export DJANGO_TRUSTED_ORIGINS='http://docker:80 http://docker'"
    - "apk add --no-cache curl postgresql-client"
    - "docker compose up -d --quiet-pull"
    - "sleep 20"
  script:
    - "echo 'testing object storage integration...'"
    - "curl -u minioadmin:minioadmin ftp://docker:40021 -I -s -o /dev/null || exit 1"
    - "echo 'testing database integration...'"
    - "PGPASSWORD=postgres psql -U postgres -d postgres -h docker -tAc \"SELECT version()\" || exit 1"
    - "echo 'testing proxy integration...'"
    - "curl -Isf http://docker -o /dev/null || exit 1"
    - "curl -Isf http://docker/object-storage/ -o /dev/null || exit 1"
    - "curl -Isf http://docker/visualization/ -o /dev/null || exit 1"
    - "curl -Isf http://docker/sta/ -o /dev/null || exit 1"
<<<<<<< HEAD
    - "curl -Isf http://docker/frontend/ -o /dev/null || exit 1"
=======
    - "curl -Isf http://docker/frontend/ || echo nope"
  rules:
    - if: "$CI_COMMIT_BRANCH != 'main' && $CI_PIPELINE_SOURCE != 'merge_request_event'"
>>>>>>> 1e472842
  tags:
    - "dind"<|MERGE_RESOLUTION|>--- conflicted
+++ resolved
@@ -63,12 +63,8 @@
     - "curl -Isf http://docker/object-storage/ -o /dev/null || exit 1"
     - "curl -Isf http://docker/visualization/ -o /dev/null || exit 1"
     - "curl -Isf http://docker/sta/ -o /dev/null || exit 1"
-<<<<<<< HEAD
-    - "curl -Isf http://docker/frontend/ -o /dev/null || exit 1"
-=======
     - "curl -Isf http://docker/frontend/ || echo nope"
   rules:
     - if: "$CI_COMMIT_BRANCH != 'main' && $CI_PIPELINE_SOURCE != 'merge_request_event'"
->>>>>>> 1e472842
   tags:
     - "dind"