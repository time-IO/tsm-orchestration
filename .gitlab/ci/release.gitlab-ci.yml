---

deploy-images-to-registry:
  stage: release
  needs:
    - "docker-service-test"
    - "mqtt-service-test"
    - "combined-integration-test"
    - "combined-e2e-test"
  rules:
    # Rules are evaluated in order until the first match.
    # We only want to push new images if source files changes
    # or if we manually decide to do so.
    - if: "$CI_COMMIT_BRANCH == 'main' && $CI_PIPELINE_SOURCE != 'merge_request_event'"
      changes:
        - .env.example
        - src/**/*
        - dispatcher/**/*
        - configdb_updater/**/*
        - init/**/*
        - tomcat/**/*
<<<<<<< HEAD
    - if: $CI_COMMIT_BRANCH == "main"
=======
    - if: "$CI_COMMIT_BRANCH == 'main' && $CI_PIPELINE_SOURCE != 'merge_request_event'"
>>>>>>> 1e472842
      when: manual
  image: "docker:${DOCKER_IMAGE_TAG}"
  needs: []
  before_script:
<<<<<<< HEAD
    - export BUILD_DATE=$(cat .build_date)
    - echo "$CI_REGISTRY_PASSWORD" | docker login $CI_REGISTRY -u $CI_REGISTRY_USER --password-stdin
    - export REGISTRY=$(grep TIMEIO_IMAGE_REGISTRY .env | cut -d'=' -f2)
    - export BUILD_DATE=$(cat .build_date)
  after_script:
    - docker logout
  script:
    - docker compose pull init frost cron-scheduler worker-configdb-updater worker-db-setup
    - |
      for image in $(docker images --format '{{ .Repository }}; do 
        docker tag $image $image:latest;
        docker tag $image $image:${BUILD_DATE};
        docker push $image:latest;
        docker push $image:{BUILD_DATE};
=======
    - cp .env.example .env
    - export BRANCH_NAME=$(git log --merges -1 --pretty=format:'%s' | sed "s/Merge branch '\(.*\)' into 'main'/\1/")
    - |
      echo "TIMEIO_INIT_IMAGE_TAG=$BRANCH_NAME" >> .env
      echo "TIMEIO_FROST_IMAGE_TAG=$BRANCH_NAME" >> .env
      echo "TIMEIO_CRON_SCHEDULER_IMAGE_TAG=$BRANCH_NAME" >> .env
      echo "TIMEIO_DISPATCHER_IMAGE_TAG=$BRANCH_NAME" >> .env
      echo "TIMEIO_CONFIGDB_UPDATER_IMAGE_TAG=$BRANCH_NAME" >> .env
    - export BUILD_DATE=$(echo -n $(date -u +%Y-%m-%d-%H%M%S))
    - echo "$CI_REGISTRY_PASSWORD" | docker login $CI_REGISTRY -u $CI_REGISTRY_USER --password-stdin
    - export REGISTRY=$(grep TIMEIO_IMAGE_REGISTRY .env | cut -d'=' -f2)
    - echo "pulling images from branch $BRANCH_NAME"
  after_script:
    - docker logout
  script:
    - docker compose pull -q init frost cron-scheduler worker-configdb-updater worker-db-setup
    - |
      for image in $(docker images --format '{{ .Repository }}'); do 
        docker tag $image:$BRANCH_NAME $image:latest;
        docker tag $image:$BRANCH_NAME $image:$BUILD_DATE;
        docker push $image:latest;
        docker push $image:$BUILD_DATE;
>>>>>>> 1e472842
      done
  tags:
    - "dind"
  artifacts:
    paths:
      - .build_date<|MERGE_RESOLUTION|>--- conflicted
+++ resolved
@@ -19,31 +19,11 @@
         - configdb_updater/**/*
         - init/**/*
         - tomcat/**/*
-<<<<<<< HEAD
-    - if: $CI_COMMIT_BRANCH == "main"
-=======
     - if: "$CI_COMMIT_BRANCH == 'main' && $CI_PIPELINE_SOURCE != 'merge_request_event'"
->>>>>>> 1e472842
       when: manual
   image: "docker:${DOCKER_IMAGE_TAG}"
   needs: []
   before_script:
-<<<<<<< HEAD
-    - export BUILD_DATE=$(cat .build_date)
-    - echo "$CI_REGISTRY_PASSWORD" | docker login $CI_REGISTRY -u $CI_REGISTRY_USER --password-stdin
-    - export REGISTRY=$(grep TIMEIO_IMAGE_REGISTRY .env | cut -d'=' -f2)
-    - export BUILD_DATE=$(cat .build_date)
-  after_script:
-    - docker logout
-  script:
-    - docker compose pull init frost cron-scheduler worker-configdb-updater worker-db-setup
-    - |
-      for image in $(docker images --format '{{ .Repository }}; do 
-        docker tag $image $image:latest;
-        docker tag $image $image:${BUILD_DATE};
-        docker push $image:latest;
-        docker push $image:{BUILD_DATE};
-=======
     - cp .env.example .env
     - export BRANCH_NAME=$(git log --merges -1 --pretty=format:'%s' | sed "s/Merge branch '\(.*\)' into 'main'/\1/")
     - |
@@ -66,7 +46,6 @@
         docker tag $image:$BRANCH_NAME $image:$BUILD_DATE;
         docker push $image:latest;
         docker push $image:$BUILD_DATE;
->>>>>>> 1e472842
       done
   tags:
     - "dind"
