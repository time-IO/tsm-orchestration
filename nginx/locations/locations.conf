location /frontend/ {
    proxy_pass http://frontend.:8000/;
    rewrite  ^/frontend/(.*)  /$1 break;
    proxy_set_header X-Forwarded-For $proxy_add_x_forwarded_for;
    proxy_set_header Host $host;
    proxy_set_header X-Forwarded-Proto $scheme;
    proxy_redirect off;
}

<<<<<<< HEAD
=======
# location ^~ /thing-management/api {
#         proxy_pass http://thing-management-api:8002/;
#         rewrite  ^/thing-management/api/(.*)  /$1 break;
#         proxy_set_header Host $host;
#         proxy_set_header X-Real-IP $remote_addr;
#         proxy_set_header X-Forwarded-For $proxy_add_x_forwarded_for;
#         proxy_set_header X-Forwarded-Proto $scheme;
#     }

# location /thing-management/ {
#         proxy_pass http://thing-management-frontend:80/;
#         rewrite  ^/thing-management/(.*)  /$1 break;
#         proxy_set_header Host $host;
#         proxy_set_header X-Real-IP $remote_addr;
#         proxy_set_header X-Forwarded-For $proxy_add_x_forwarded_for;
#         proxy_set_header X-Forwarded-Proto $scheme;
#     }

>>>>>>> ad680c0a
location /frontend/static/ {
    alias /home/appuser/app/static/;
}

# Visualization with grafana

location /visualization/ {
    if ($request_uri = "/visualization/login/generic_oauth") {
        set $test A;
    }
    if ($http_sec_fetch_site = "same-origin") {
        set $test "${test}B";
    }
    if ($test = AB) {
        rewrite ^ /frontend/oidc/login/?next=/visualization/login/generic_oauth redirect;
    }
    proxy_set_header Host $http_host;
    proxy_pass http://visualization.:3000;
}

# Proxy Grafana Live WebSocket connections.
location /visualization/api/live/ {
    rewrite  ^/visualization/(.*)  /$1 break;
    proxy_http_version 1.1;
    proxy_set_header Upgrade $http_upgrade;
    proxy_set_header Connection $connection_upgrade;
    proxy_set_header Host $http_host;
    proxy_pass http://visualization.:3000/api/live/;
}

# Object storage with minio
location /object-storage/ {
    proxy_pass http://object-storage.:9001;
    rewrite   ^/object-storage/(.*) /$1 break;
    proxy_set_header X-Forwarded-For $proxy_add_x_forwarded_for;
    proxy_set_header Host $host;
    proxy_set_header X-Forwarded-Proto $scheme;
    proxy_redirect off;

    # To support websocket
    proxy_http_version 1.1;
    proxy_set_header Upgrade $http_upgrade;
    proxy_set_header Connection "upgrade";
}

location /tsmdl/ {
    proxy_pass http://tsmdl.:8001/;
    proxy_set_header X-Forwarded-For $proxy_add_x_forwarded_for;
    proxy_set_header Host $host;
    proxy_set_header X-Forwarded-Proto $scheme;
    proxy_redirect off;
}

location /sta/ {
    proxy_pass http://frost.:8080/;
    proxy_set_header X-Forwarded-For $proxy_add_x_forwarded_for;
    proxy_set_header Host $host;
    proxy_set_header X-Forwarded-Proto $scheme;
    add_header Access-Control-Allow-Origin *;
    proxy_redirect off;
    proxy_read_timeout 120s;
}<|MERGE_RESOLUTION|>--- conflicted
+++ resolved
@@ -7,8 +7,6 @@
     proxy_redirect off;
 }
 
-<<<<<<< HEAD
-=======
 # location ^~ /thing-management/api {
 #         proxy_pass http://thing-management-api:8002/;
 #         rewrite  ^/thing-management/api/(.*)  /$1 break;
@@ -27,7 +25,6 @@
 #         proxy_set_header X-Forwarded-Proto $scheme;
 #     }
 
->>>>>>> ad680c0a
 location /frontend/static/ {
     alias /home/appuser/app/static/;
 }
