--- conflicted
+++ resolved
@@ -1,9 +1,5 @@
-<<<<<<< HEAD
-ARG BASE_IMAGE_TAG=3.13-slim
-=======
 ARG BASE_IMAGE_REGISTRY=python
 ARG BASE_IMAGE_TAG=3.11-slim
->>>>>>> 075cf2f7
 
 FROM ${BASE_IMAGE_REGISTRY}:${BASE_IMAGE_TAG}
 
@@ -22,9 +18,8 @@
 
 WORKDIR /usr/src/app
 
-COPY src/constraints.txt ./
-COPY src/requirements.configdb-updater.txt ./requirements.txt
-RUN pip install --no-cache-dir -r requirements.txt -c constraints.txt
+COPY src/requirements.txt ./
+RUN pip install --no-cache-dir -r requirements.txt
 
 COPY src .
 
@@ -36,7 +31,6 @@
 
 # enable sslmode verify-full
 ENV PGSSLROOTCERT=/etc/ssl/certs/ca-certificates.crt
-ENV PATH="/venv/bin:$PATH"
 
 ENTRYPOINT ["python3"]
 
