--- conflicted
+++ resolved
@@ -81,7 +81,7 @@
       - "${KEYCLOAK_PORT}:${KEYCLOAK_PORT}"
     volumes:
       - "./keycloak/keycloak-init-dev.template.json:/opt/keycloak/data/import/keycloak-init.json"
-  
+
   timeio-db-api:
     ports:
       - "127.0.0.1:8001:8001"
@@ -92,11 +92,6 @@
     user: "node"
     tty: true
     command: ./start.sh
-<<<<<<< HEAD
-    networks:
-      - default
-=======
->>>>>>> 26f3b437
     environment:
       APP_PORT: 80
       NODE_ENV: development
@@ -114,8 +109,4 @@
 volumes:
   keycloak-data:
   npm:
-<<<<<<< HEAD
-    external: true
-=======
->>>>>>> 26f3b437
   node_modules:
