--- conflicted
+++ resolved
@@ -65,53 +65,8 @@
   keycloak:
     ports:
       - "${KEYCLOAK_PORT}:${KEYCLOAK_PORT}"
-<<<<<<< HEAD
-    user: "${KEYCLOAK_UID:-1000}:${KEYCLOAK_GID:-1000}"
-    environment:
-      KEYCLOAK_ADMIN: "admin"
-      KEYCLOAK_ADMIN_PASSWORD: "admin"
-      KC_DB: postgres
-      KC_DB_URL_DATABASE: keycloak
-      KC_DB_SCHEMA: public
-      KC_DB_URL: jdbc:postgresql://keycloak-postgres/keycloak
-      KC_DB_USERNAME: keycloak
-      KC_DB_PASSWORD: $KEYCLOAK_DB_PASSWORD
-      KC_PROXY_HEADERS: xforwarded
-      KC_HTTP_ENABLED: true
-      KC_HOSTNAME_URL: ${KEYCLOAK_HOSTNAME_URL}
-      KC_HTTP_RELATIVE_PATH: keycloak
     volumes:
       - "./keycloak/keycloak-init.json:/opt/keycloak/data/import/keycloak-init.json"
-    command:
-      - ${KEYCLOAK_START_CMD}
-      - --import-realm
-      - --http-port=${KEYCLOAK_PORT}
-    depends_on:
-      keycloak-postgres:
-        condition: service_healthy
-
-  keycloak-postgres:
-    image: "postgres:14-alpine"
-    environment:
-      POSTGRES_DB: keycloak
-      POSTGRES_USER: keycloak
-      POSTGRES_PASSWORD: $KEYCLOAK_DB_PASSWORD
-    volumes:
-      - "keycloak-data:/var/lib/postgresql/data/"
-    healthcheck:
-      test: [ "CMD-SHELL", "pg_isready -U keycloak" ]
-      interval: "${DATABASE_HEALTHCHECK_INTERVAL}"
-      timeout: 5s
-      retries: 5
-=======
-    volumes:
-      - "./keycloak/keycloak-init.json:/opt/keycloak/data/import/keycloak-init.json"
->>>>>>> ebfed17a
-
-  thing-management-api:
-    depends_on:
-      keycloak:
-        condition: service_started
 
   timeio-db-api:
     ports:
