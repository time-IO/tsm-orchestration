#! /usr/bin/env python3
# -*- coding: utf-8 -*-

import click
import json
import psycopg

from datetime import datetime, timedelta, timezone


from timeio.mqtt import publish_single
from timeio.feta import Thing
from timeio.common import get_envvar
from timeio.crypto import decrypt, get_crypt_key


def get_tsystems_timerange(thing):
    now_utc = datetime.now(timezone.utc)
    now_str = now_utc.strftime("%Y-%m-%dT%H:%M:%SZ")
    timestamp_from = now_utc - timedelta(minutes=60)
    timestamp_from_str = timestamp_from.strftime("%Y-%m-%dT%H:%M:%SZ")
    return timestamp_from_str, now_str


def get_bosch_timerange(thing):
    settings = thing.ext_api.settings
    now_utc = datetime.now(timezone.utc)
    now_str = now_utc.strftime("%Y-%m-%dT%H:%M:%SZ")
    timestamp_from = now_utc - timedelta(minutes=settings["period"])
    timestamp_from_str = timestamp_from.strftime("%Y-%m-%dT%H:%M:%SZ")
    return timestamp_from_str, now_str


def get_dwd_timerange(thing):
    yesterday = datetime.now() - timedelta(days=1)
    yesterday_start = datetime.strftime(yesterday, "%Y-%m-%dT00:00:00")
    yesterday_end = datetime.strftime(yesterday, "%Y-%m-%dT23:55:00")
    return yesterday_start, yesterday_end


def get_uba_timerange(thing):
    """UBA API expects time_from/time_to in the range of 1 to 24"""
    datetime_now = datetime.now()
    datetime_from = datetime_now - timedelta(hours=1)
    if datetime_now.hour == 0:
        datetime_to = (datetime_now - timedelta(days=1)).strftime(
            "%Y-%m-%d"
        ) + " 24:00:00"
    else:
        datetime_to = datetime_now.strftime("%Y-%m-%d") + f" {datetime_now.hour}:00:00"
    if datetime_from.hour == 0:
        datetime_from = (datetime_from - timedelta(days=1)).strftime(
            "%Y-%m-%d"
        ) + " 24:00:00"
    else:
        datetime_from = (
            datetime_from.strftime("%Y-%m-%d") + f" {datetime_from.hour}:00:00"
        )
    return datetime_from, datetime_to


def get_nm_timerange(thing):
    db = thing.project.database
    db_pw = decrypt(db.password, get_crypt_key())
    dsn = f"postgresql://{db.user}:{db_pw}@{get_envvar('DB_HOST')}/{get_envvar('DB_NAME')}"
    start_date = datetime(2000, 1, 1)
    with psycopg.connect(dsn) as conn:
        with conn.cursor() as cur:
            cur.execute(
                """
                SELECT MAX(o.result_time)
                FROM observation o
                JOIN datastream d ON o.datastream_id = d.id
                JOIN thing t ON d.thing_id = t.id
                WHERE t.uuid = %s
                """,
                (thing.uuid,),
            )
            date = cur.fetchone()[0]
            if date:
                start_date = date
    return start_date.strftime("%Y-%m-%d %H:%M:%S"), datetime.now().strftime(
        "%Y-%m-%d %H:%M:%S"
    )


TIMERANGE_MAPPING = {
    "tsystems": get_tsystems_timerange,
    "bosch": get_bosch_timerange,
    "dwd": get_dwd_timerange,
    "ttn": get_dwd_timerange,
    "uba": get_uba_timerange,
    "nm": get_nm_timerange,
}


@click.group()
def cli():
    pass


@cli.command()
@click.argument("thing_uuid")
def sync_thing(thing_uuid: str):
    thing = Thing.from_uuid(thing_uuid, dsn=get_envvar("CONFIGDB_DSN"))
    if thing.ext_api is not None:
        ext_api_name = thing.ext_api.api_type_name
        datetime_from, datetime_to = TIMERANGE_MAPPING[ext_api_name](thing)
        message = {
            "thing": thing.uuid,
            "datetime_from": datetime_from,
            "datetime_to": datetime_to,
        }
        publish_single(get_envvar("API_SYNC_TOPIC"), json.dumps(message))
    elif thing.ext_sftp is not None:
        message = {"thing": thing.uuid}
        publish_single(get_envvar("SFTP_SYNC_TOPIC"), json.dumps(message))
<<<<<<< HEAD
=======


@cli.command()
@click.argument("origin")
def sync_sms(origin: str):
    message = {"origin": origin}
    publish_single(get_envvar("SMS_SYNC_TOPIC"), json.dumps(message))
>>>>>>> c60798e1


if __name__ == "__main__":
    cli()<|MERGE_RESOLUTION|>--- conflicted
+++ resolved
@@ -115,8 +115,6 @@
     elif thing.ext_sftp is not None:
         message = {"thing": thing.uuid}
         publish_single(get_envvar("SFTP_SYNC_TOPIC"), json.dumps(message))
-<<<<<<< HEAD
-=======
 
 
 @cli.command()
@@ -124,7 +122,6 @@
 def sync_sms(origin: str):
     message = {"origin": origin}
     publish_single(get_envvar("SMS_SYNC_TOPIC"), json.dumps(message))
->>>>>>> c60798e1
 
 
 if __name__ == "__main__":
