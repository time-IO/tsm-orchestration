--- conflicted
+++ resolved
@@ -73,7 +73,7 @@
     CONSTRAINT "observation_datastream_id_result_time_1d043396_uniq" UNIQUE ("datastream_id", "result_time"),
     CONSTRAINT "observation_datastream_id_77f5c4fb_fk_datastream_id" FOREIGN KEY ("datastream_id") REFERENCES "datastream" ("id") DEFERRABLE INITIALLY DEFERRED
 );
-<<<<<<< HEAD
+
 
 
 
@@ -89,9 +89,7 @@
         END IF;
     END
 $$;
-=======
-CREATE INDEX "observation_datastream_id_77f5c4fb" ON "observation" ("datastream_id");
->>>>>>> 818c0ead
+
 
 -- Performance optimization indexes for observation table
 -- These indexes are specifically needed for the ts_coordinates_cases view and neuFoI queries
