BEGIN;

SET search_path TO %(tsm_schema)s;

DROP VIEW IF EXISTS "OBSERVATIONS" CASCADE;
CREATE VIEW "OBSERVATIONS" AS

SELECT

    o.result_boolean AS "RESULT_BOOLEAN",
    o.result_quality AS "RESULT_QUALITY",
    o.result_time AS "PHENOMENON_TIME_START",
    jsonb_build_object() AS "PARAMETERS",
    dsl.device_property_id AS "DATASTREAM_ID",
    o.result_string AS "RESULT_STRING",
    o.result_type AS "RESULT_TYPE",
    o.valid_time_end AS "VALID_TIME_END",
    o.result_time AS "PHENOMENON_TIME_END",
    null AS "FEATURE_ID",
--    ('x' || MD5(crd.coordinates::text || crd.action_id))::bit(63)::bigint AS "FEATURE_ID",
    o.id AS "ID",
    o.result_json AS "RESULT_JSON",
    o.result_time AS "RESULT_TIME",
    o.result_number AS "RESULT_NUMBER",
    o.valid_time_start AS "VALID_TIME_START",
    jsonb_build_object(
        '@context', public.get_schema_org_context(),
        'jsonld.type', 'ObservationProperties',
        'dataSource', NULL
    ) AS "PROPERTIES"
FROM public.sms_datastream_link dsl
JOIN observation o ON o.datastream_id = dsl.datastream_id
JOIN public.sms_device_mount_action dma ON dma.id = dsl.device_mount_action_id
JOIN public.sms_device d ON d.id = dma.device_id
JOIN public.sms_configuration c ON c.id = dma.configuration_id
<<<<<<< HEAD
WHERE c.is_public AND d.is_public AND dsl.datasource_id = %(tsm_schema)s
AND  o.result_time BETWEEN dsl.begin_date AND COALESCE(dsl.end_date, 'infinity'::timestamp)
ORDER BY "ID";

COMMIT;
=======
WHERE c.is_public AND d.is_public AND dsl.datasource_id = '{tsm_schema}'
AND o.result_time BETWEEN dsl.begin_date AND COALESCE(dsl.end_date, 'infinity'::timestamp)
ORDER BY "ID";
>>>>>>> 26f3b437
<|MERGE_RESOLUTION|>--- conflicted
+++ resolved
@@ -1,7 +1,3 @@
-BEGIN;
-
-SET search_path TO %(tsm_schema)s;
-
 DROP VIEW IF EXISTS "OBSERVATIONS" CASCADE;
 CREATE VIEW "OBSERVATIONS" AS
 
@@ -33,14 +29,6 @@
 JOIN public.sms_device_mount_action dma ON dma.id = dsl.device_mount_action_id
 JOIN public.sms_device d ON d.id = dma.device_id
 JOIN public.sms_configuration c ON c.id = dma.configuration_id
-<<<<<<< HEAD
-WHERE c.is_public AND d.is_public AND dsl.datasource_id = %(tsm_schema)s
-AND  o.result_time BETWEEN dsl.begin_date AND COALESCE(dsl.end_date, 'infinity'::timestamp)
-ORDER BY "ID";
-
-COMMIT;
-=======
-WHERE c.is_public AND d.is_public AND dsl.datasource_id = '{tsm_schema}'
-AND o.result_time BETWEEN dsl.begin_date AND COALESCE(dsl.end_date, 'infinity'::timestamp)
-ORDER BY "ID";
->>>>>>> 26f3b437
+    WHERE c.is_public AND d.is_public AND dsl.datasource_id = '{tsm_schema}'
+    AND o.result_time BETWEEN dsl.begin_date AND COALESCE(dsl.end_date, 'infinity'::timestamp)
+    ORDER BY "ID";