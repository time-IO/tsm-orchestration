--- conflicted
+++ resolved
@@ -11,12 +11,8 @@
 from minio.commonconfig import Tags
 
 from timeio.common import get_envvar, setup_logging
-<<<<<<< HEAD
-from timeio.errors import UserInputError, ParsingError
-=======
 from timeio.databases import DBapi
 from timeio.errors import UserInputError, ParsingError, ParsingWarning
->>>>>>> 45ebc3b1
 from timeio.feta import Thing
 from timeio.journaling import Journal
 from timeio.mqtt import AbstractHandler, MQTTMessage
