--- conflicted
+++ resolved
@@ -1,10 +1,6 @@
 import requests
 import json
 import base64
-<<<<<<< HEAD
-import psycopg
-=======
->>>>>>> c60798e1
 import re
 
 from urllib.request import Request, urlopen
@@ -12,6 +8,7 @@
 from datetime import datetime, timezone, timedelta
 
 from timeio.feta import Thing
+from timeio.common import get_envvar
 from timeio.mqtt import publish_single
 from timeio.typehints import MqttPayload
 from timeio.crypto import decrypt, get_crypt_key
@@ -28,27 +25,6 @@
     2: "result_json",
     3: "result_boolean",
 }
-<<<<<<< HEAD
-
-
-class SyncBoschApi:
-
-    def __init__(self):
-        self.PARAMETER_MAPPING = {
-            "CO_3_CORR": 0,
-            "ESP_0_RH_AVG": 0,
-            "ESP_0_TEMP_AVG": 0,
-            "ES_0_PRESS": 0,
-            "NO2_1_CORR": 0,
-            "O3_0_CORR": 0,
-            "PS_0_PM10_CORR": 0,
-            "PS_0_PM2P5_CORR": 0,
-            "SO2_2_CORR": 0,
-            "SO2_2_CORR_1hr": 0,
-        }
-
-    def parse(self, thing: Thing, content: MqttPayload.SyncExtApi):
-=======
 
 
 class BoschApiSyncer:
@@ -66,7 +42,6 @@
     }
 
     def parse(self, thing: Thing, content: MqttPayload.SyncExtApiT):
->>>>>>> c60798e1
         settings = thing.ext_api.settings
         pw_dec = decrypt(settings["password"], get_crypt_key())
         url = f"""{settings["endpoint"]}/{settings["sensor_id"]}/{content["datetime_from"]}/{content["datetime_to"]}"""
@@ -210,27 +185,6 @@
         return {"observations": bodies}
 
 
-<<<<<<< HEAD
-class SyncUbaApi:
-    def __init__(self):
-        self.uba_componsents_url = (
-            "https://www.umweltbundesamt.de/api/air_data/v3/components/json"
-        )
-        self.uba_scopes_url = (
-            "https://www.umweltbundesamt.de/api/air_data/v3/scopes/json"
-        )
-        self.uba_limits_url = (
-            "https://www.umweltbundesamt.de/api/air_data/v3/measures/limits"
-        )
-        self.uba_measures_url = (
-            "https://www.umweltbundesamt.de/api/air_data/v3/measures/json"
-        )
-        self.uba_airquality_url = (
-            "https://www.umweltbundesamt.de/api/air_data/v3/airquality/json"
-        )
-
-    def parse(self, thing: Thing, content: MqttPayload.SyncExtApi):
-=======
 class UbaApiSyncer:
     uba_componsents_url = (
         "https://www.umweltbundesamt.de/api/air_data/v3/components/json"
@@ -243,7 +197,6 @@
     )
 
     def parse(self, thing: Thing, content: MqttPayload.SyncExtApiT):
->>>>>>> c60798e1
         settings = thing.ext_api.settings
         station_id = settings["station_id"]
         date_from, time_from, date_to, time_to = self.parse_timeranges(
@@ -471,32 +424,6 @@
         return bodies
 
 
-<<<<<<< HEAD
-class SyncDwdApi:
-    def __init__(self):
-        self.PARAMETER_MAPPING = {
-            "cloud_cover": 0,
-            "condition": 1,
-            "dew_point": 0,
-            "icon": 1,
-            "precipitation": 0,
-            "precipitation_probability": 0,
-            "precipitation_probability_6h": 0,
-            "pressure_msl": 0,
-            "relative_humidity": 0,
-            "solar": 0,
-            "sunshine": 0,
-            "temperature": 0,
-            "visibility": 0,
-            "wind_direction": 0,
-            "wind_speed": 0,
-            "wind_gust_direction": 0,
-            "wind_gust_speed": 0,
-        }
-        self.brightsky_base_url = "https://api.brightsky.dev/weather"
-
-    def parse(self, thing: Thing, content: MqttPayload.SyncExtApi):
-=======
 class DwdApiSyncer:
     PARAMETER_MAPPING = {
         "cloud_cover": 0,
@@ -520,7 +447,6 @@
     brightsky_base_url = "https://api.brightsky.dev/weather"
 
     def parse(self, thing: Thing, content: MqttPayload.SyncExtApiT):
->>>>>>> c60798e1
         settings = thing.ext_api.settings
         response = self.fetch_brightsky_data(
             settings["station_id"], content["datetime_from"], content["datetime_to"]
@@ -564,20 +490,6 @@
         return {"observations": bodies}
 
 
-<<<<<<< HEAD
-class SyncTtnApi:
-    def __init__(self):
-        self.PARAMETER_MAPPING = {
-            "BAT": 0,
-            "H1": 0,
-            "H2": 0,
-            "InputStatus": 1,
-            "T1": 0,
-            "Work_mode": 1,
-        }
-
-    def parse(self, thing: Thing, content: MqttPayload.SyncExtApi):
-=======
 class TtnApiSyncer:
     PARAMETER_MAPPING = {
         "BAT": 0,
@@ -589,7 +501,6 @@
     }
 
     def parse(self, thing: Thing, content: MqttPayload.SyncExtApiT):
->>>>>>> c60798e1
         settings = thing.ext_api.settings
         api_key_dec = decrypt(settings["api_key"], get_crypt_key())
         url = settings["endpoint_uri"]
@@ -638,18 +549,10 @@
         return f"[{rep}]".strip()
 
 
-<<<<<<< HEAD
-class SyncNmApi:
-    def __init__(self):
-        self.nm_base_url = "http://www.nmdb.eu/nest/draw_graph.php"
-
-    def parse(self, thing: Thing, content: MqttPayload.SyncExtApi):
-=======
 class NmApiSyncer:
     nm_base_url = "http://www.nmdb.eu/nest/draw_graph.php"
 
     def parse(self, thing: Thing, content: MqttPayload.SyncExtApiT):
->>>>>>> c60798e1
         settings = thing.ext_api.settings
         station_id = settings["station_id"]
         resolution = settings["time_resolution"]
