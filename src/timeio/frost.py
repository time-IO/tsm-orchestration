--- conflicted
+++ resolved
@@ -28,12 +28,7 @@
 
     <Parameter override="false" name="bus.busImplementationClass" 
         value="de.fraunhofer.iosb.ilt.frostserver.messagebus.InternalMessageBus" description="The java class used for connecting to the message bus."/>
-<<<<<<< HEAD
 
-=======
-    <Parameter override="false" name="bus.workerPoolSize" value="10"/>
-    <Parameter override="false" name="bus.maxQueueSize" value="1000"/>
->>>>>>> 3a3bf9a4
 
     <Parameter override="false" name="persistence.persistenceManagerImplementationClass" 
         value="de.fraunhofer.iosb.ilt.frostserver.persistence.pgjooq.imp.PostgresPersistenceManagerLong" description="The java class used for persistence (must implement PersistenceManaher interface)"/>
@@ -45,10 +40,9 @@
     <Parameter override="false" name="persistence.slowQueryThreshold" value="500" description="Toggle indicating whether the OpenAPI plugin should be enabled." />
 
     <Parameter override="false" name="plugins.openApi.enable" value="true"/>
-<<<<<<< HEAD
+
     <Parameter override="false" name="plugins.multiDatastream.enable" value="true" description="to process or aggregate multiple Datastreams simultaneously."/>
-=======
->>>>>>> 3a3bf9a4
+
 
     <Resource
         name="jdbc/sensorThings" auth="Container"
@@ -61,36 +55,16 @@
         maxTotal="20" 
         maxIdle="10" 
         minIdle="5" 
-<<<<<<< HEAD
-=======
-        initialSize="5"
->>>>>>> 3a3bf9a4
         maxWaitMillis="10000"
 
         testOnBorrow="true"
         testWhileIdle="true"
         validationQuery="SELECT 1"
-<<<<<<< HEAD
         validationQueryTimeout="3"
 
         defaultAutoCommit="false"
         connectionProperties="socketTimeout=120;loginTimeout=10;tcpKeepAlive=true;"
-        
-        
-=======
-        validationQueryTimeout="5"
-        timeBetweenEvictionRunsMillis="30000"
-        minEvictableIdleTimeMillis="60000"
-        numTestsPerEvictionRun="3"
 
-        removeAbandonedOnBorrow="true"
-        removeAbandonedOnMaintenance="true"
-        removeAbandonedTimeout="300"
-        logAbandoned="true"
-
-        defaultAutoCommit="false"
-        connectionProperties="socketTimeout=30;loginTimeout=10;tcpKeepAlive=true;ApplicationName=FROST-Server-{schema};prepareThreshold=3;preparedStatementCacheQueries=256;preparedStatementCacheSizeMiB=5;defaultRowFetchSize=100;reWriteBatchedInserts=true"
->>>>>>> 3a3bf9a4
     />
 </Context>
 """
