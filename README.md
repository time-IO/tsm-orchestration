--- conflicted
+++ resolved
@@ -102,11 +102,7 @@
 the defined avro schema via:
 
 ```bash
-<<<<<<< HEAD
-docker-compose run --rm mqtt-client publish_thing_created.py
-=======
 cat thing-event-msg.json | docker-compose exec -T mqtt-broker sh -c "mosquitto_pub -t thing_created -u \$MQTT_USER -P \$MQTT_PASSWORD -s"
->>>>>>> c33a3555
 ```
 
 Additionaly you can also use the **mqtt-client** as a subscriber to the **thing-created**
