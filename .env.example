--- conflicted
+++ resolved
@@ -126,6 +126,59 @@
 
 
 ############################################################
+# Log size limits
+############################################################
+
+# The maximum size of the mqtt-broker service log before it's rolled.
+# A positive integer plus a modifier representing the unit of measure (k, m, or g).
+# Default value applied for most services.
+# Note: The maximum total log size of a service equals the respective MAX_LOG_FILE_SIZE times the MAX_LOG_FILE_COUNT.
+DEFAULT_MAX_LOG_FILE_SIZE=10m
+
+# The maximum number of log files for the mqtt-broker service that can be present.
+# If rolling the logs creates excess files, the oldest file is removed.
+# Default value applied for most services.
+# Note: The maximum total log size of a service equals the respective MAX_LOG_FILE_SIZE times the MAX_LOG_FILE_COUNT.
+DEFAULT_MAX_LOG_FILE_COUNT=2
+
+##############################
+# Service-specific log sizes
+##############################
+
+# @service worker
+# Limiting logs to size that equals ~1 week of logging
+WORKER_RUN_QAQC_MAX_LOG_FILE_SIZE=100m
+
+# @service proxy
+# Limiting logs to size that equals ~1 week of logging
+WROKER_FILE_INGEST_MAX_LOG_FILE_SIZE=30m
+
+# @service proxy
+# Limiting logs to size that equals ~1 week of logging
+PROXY_MAX_LOG_FILE_SIZE=150m
+
+# @service proxy
+# Limiting logs to size that equals ~1 week of logging
+CRON_SCHEDULER_MAX_LOG_FILE_SIZE=3g
+
+# @service db_api
+# Limiting logs to size that equals ~1 week of logging
+DB_API_MAX_LOG_FILE_SIZE=25m
+
+# @service mqtt-cat
+MQTT_CAT_LOG_SIZE=100K
+
+# @service mqtt-cat
+MQTT_CAT_FILE_COUNT=10
+
+# @service mqtt-broker
+MQTT_BROKER_LOG_SIZE=100K
+
+# @service mqtt-broker
+MQTT_BROKER_FILE_COUNT=10
+
+
+############################################################
 # Proxy (Nginx)
 ############################################################
 
@@ -308,21 +361,6 @@
 # Whether to use a clean session for MQTT connections.
 # If true, no previous state is stored between connections.
 MQTT_CLEAN_SESSION=False
-<<<<<<< HEAD
-MQTT_BROKER_HEALTHCHECK_INTERVAL=10s
-=======
-
-# @service mqtt_broker
-# The maximum size of the mqtt-broker service log before it's rolled.
-# A positive integer plus a modifier representing the unit of measure (k, m, or g).
-# Defaults to 20m.
-MQTT_BROKER_LOG_SIZE=100K
-
-# @service mqtt_broker
-# The maximum number of log files for the mqtt-broker service that can be present.
-# If rolling the logs creates excess files, the oldest file is removed.
-# A positive integer. Defaults to 5.
-MQTT_BROKER_FILE_COUNT=10
 
 # @service mqtt_broker
 # Healtcheck interval for mqtt-broker service.
@@ -330,20 +368,7 @@
 # Defaults to 30s.
 MQTT_BROKER_HEALTHCHECK_INTERVAL=10s
 
-# @service mqtt_cat
-# The maximum size of the mqtt-cat service log before it's rolled.
-# A positive integer plus a modifier representing the unit of measure (k, m, or g).
-# Defaults to 20m.
-MQTT_CAT_LOG_SIZE=100K
-
-# @service mqtt_cat
-# The maximum number of log files for the mqtt-cat service that can be present.
-# If rolling the logs creates excess files, the oldest file is removed.
-# A positive integer. Defaults to 5.
-MQTT_CAT_FILE_COUNT=10
-
-# @service mqtt_broker
->>>>>>> 9a54d2c7
+# @service mqtt_broker
 MQTT_INGEST_USER=mqtt_ingest
 
 # @security
@@ -810,62 +835,6 @@
 # MQTT Topcis
 # Note: topics may be hardcoded in services
 ############################################################
-<<<<<<< HEAD
-TOPIC_DATA_PARSED=data_parsed
-
-
-############################################################
-# Log size limits
-############################################################
-
-# The maximum size of the mqtt-broker service log before it's rolled.
-# A positive integer plus a modifier representing the unit of measure (k, m, or g).
-# Default value applied for most services.
-# Note: The maximum total log size of a service equals the respective MAX_LOG_FILE_SIZE times the MAX_LOG_FILE_COUNT.
-DEFAULT_MAX_LOG_FILE_SIZE=10m
-
-# The maximum number of log files for the mqtt-broker service that can be present.
-# If rolling the logs creates excess files, the oldest file is removed.
-# Default value applied for most services.
-# Note: The maximum total log size of a service equals the respective MAX_LOG_FILE_SIZE times the MAX_LOG_FILE_COUNT.
-DEFAULT_MAX_LOG_FILE_COUNT=2
-
-##############################
-# Service-specific log sizes
-##############################
-
-# @service worker
-# Limiting logs to size that equals ~1 week of logging
-WORKER_RUN_QAQC_MAX_LOG_FILE_SIZE=100m
-
-# @service proxy
-# Limiting logs to size that equals ~1 week of logging
-WROKER_FILE_INGEST_MAX_LOG_FILE_SIZE=30m
-
-# @service proxy
-# Limiting logs to size that equals ~1 week of logging
-PROXY_MAX_LOG_FILE_SIZE=150m
-
-# @service proxy
-# Limiting logs to size that equals ~1 week of logging
-CRON_SCHEDULER_MAX_LOG_FILE_SIZE=3g
-
-# @service db_api
-# Limiting logs to size that equals ~1 week of logging
-DB_API_MAX_LOG_FILE_SIZE=25m
-
-# @service mqtt-cat
-MQTT_CAT_LOG_SIZE=100K
-
-# @service mqtt-cat
-MQTT_CAT_FILE_COUNT=10
-
-# @service mqtt-broker
-MQTT_BROKER_LOG_SIZE=100K
-
-# @service mqtt-broker
-MQTT_BROKER_FILE_COUNT=10
-=======
 
 # @service worker
 # Topics may be hardcoded in service
@@ -889,5 +858,4 @@
 
 # @service worker
 # Topics may be hardcoded in service
-TOPIC_CONFIG_DB_UPDATE=configdb_update
->>>>>>> 9a54d2c7
+TOPIC_CONFIG_DB_UPDATE=configdb_update