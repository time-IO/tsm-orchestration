--- conflicted
+++ resolved
@@ -1,11 +1,7 @@
-<<<<<<< HEAD
-ARG BASE_IMAGE_TAG=bookworm-slim
-=======
 ARG BASE_IMAGE_REGISTRY=debian
 ARG BASE_IMAGE_TAG=bullseye-slim
->>>>>>> 075cf2f7
 
-FROM ${BASE_IMAGE_REGISTRY}:${BASE_IMAGE_TAG}
+FROM debian:${BASE_IMAGE_TAG}
 
 ARG BUILD_DATE
 ARG VCS_REF
@@ -19,12 +15,11 @@
     org.opencontainers.image.created=$BUILD_DATE
 
 RUN apt-get update \
-    && apt-get install -y --no-install-recommends curl tini python3 python3-pip python3-venv inotify-tools \
+    && apt-get install -y --no-install-recommends curl tini python3 python3-pip inotify-tools \
     && rm -rf /var/lib/apt/\
     && rm -rf /etc/cron.*/*
 
-COPY src/constraints.txt .
-COPY src/requirements.cron-scheduler.txt ./requirements.txt
+COPY src/requirements.txt .
 COPY cron/supercronic-entrypoint.sh .
 COPY cron/supercronic-health.sh .
 
@@ -34,10 +29,8 @@
     && chmod 755 /supercronic-entrypoint.sh \
     && chmod 755 /supercronic-health.sh
 
-RUN python3 -m venv /venv \
-    && . /venv/bin/activate \
-    && pip install --upgrade pip \
-    && pip install --no-cache-dir -r requirements.txt -c constraints.txt
+RUN pip install --upgrade pip \
+    && pip install --no-cache-dir -r requirements.txt
 
 ARG UID=1000
 ARG USER=tsm
